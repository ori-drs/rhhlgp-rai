--- conflicted
+++ resolved
@@ -19,11 +19,8 @@
 	@find rai -mindepth 1 -maxdepth 1 -type d -exec make installUbuntu -C {} \;
 
 printUbuntuAll: $(DEPEND:%=inPath_printUbuntu/%) printUbuntu
-<<<<<<< HEAD
-=======
 
 printDependAll: $(DEPEND:%=inPath_printDepend/%) printDepend
->>>>>>> f8f20b1d
 
 tests: $(test_paths:%=inPath_make/%)
 
