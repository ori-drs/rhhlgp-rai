/*  ------------------------------------------------------------------
    Copyright (c) 2017 Marc Toussaint
    email: marc.toussaint@informatik.uni-stuttgart.de

    This code is distributed under the MIT License.
    Please see <root-path>/LICENSE for details.
    --------------------------------------------------------------  */

#pragma once

#include <Core/thread.h>
#include <Control/ctrlMsg.h>
#include <Control/taskControl.h>
#include <Control/RTControllerSimulation.h>
#include <Control/gravityCompensation.h>

/// The task controller generates the message send to the RT_Controller
/// the problem is defined by the list of CtrlTasks
struct TaskControlThread : Thread {
  
  //protected access points
//  VAR(arr, ctrl_q_real)
//  VAR(arr, ctrl_q_ref)
  
  Var<CtrlMsg> ctrl_ref;
  Var<CtrlMsg> ctrl_state;
  Var<rai::Array<ptr<CtrlTask>>> ctrlTasks;
//  Var<rai::KinematicWorld> model;
//  VAR(bool, fixBase)
//  VAR(double, IK_cost)
  
//private:
  Var<rai::KinematicWorld> model_ref;
//  rai::KinematicWorld model_real;
  ptr<TaskControlMethods> taskController;
  arr q_real, qdot_real; //< real state
  arr q_model, qdot_model; //< model state
  arr q0; //< homing pose

  arr Kp_base, Kd_base; //< Kp, Kd parameters defined in the model file
  double kp_factor, kd_factor, ki_factor;
  bool useSwift;
  bool requiresInitialSync; //< whether the step() should reinit the state from the ros message
public:
  int verbose;
  
public:
  TaskControlThread(const rai::KinematicWorld& _model,
                    const Var<CtrlMsg>& _ctrl_ref,
                    const Var<CtrlMsg>& _ctrl_state);
  ~TaskControlThread();
  
  void step();

<<<<<<< HEAD
  ptr<CtrlTask> addCtrlTask(const char* name, FeatureSymbol fs, const StringA& frames,
                            double decayTime, double dampingRatio=-1., double maxVel=-1., double maxAcc=-1.);
=======
  CtrlTask* addCtrlTask(const char* name, const ptr<Feature>& map, const ptr<MotionProfile>& ref);

  CtrlTask* addCtrlTask(const char* name, FeatureSymbol fs, const StringA& frames,
                   double decayTime, double dampingRatio, double maxVel=-1., double maxAcc=-1.);
>>>>>>> 5285999c

  ptr<CtrlTask> addCompliance(const char* name, FeatureSymbol fs, const StringA& frames,
                              const arr& compliance);

  void removeCtrlTask(const ptr<CtrlTask>& t);

};<|MERGE_RESOLUTION|>--- conflicted
+++ resolved
@@ -52,15 +52,10 @@
   
   void step();
 
-<<<<<<< HEAD
-  ptr<CtrlTask> addCtrlTask(const char* name, FeatureSymbol fs, const StringA& frames,
-                            double decayTime, double dampingRatio=-1., double maxVel=-1., double maxAcc=-1.);
-=======
   CtrlTask* addCtrlTask(const char* name, const ptr<Feature>& map, const ptr<MotionProfile>& ref);
 
   CtrlTask* addCtrlTask(const char* name, FeatureSymbol fs, const StringA& frames,
-                   double decayTime, double dampingRatio, double maxVel=-1., double maxAcc=-1.);
->>>>>>> 5285999c
+                   double decayTime, double dampingRatio=-1., double maxVel=-1., double maxAcc=-1.);
 
   ptr<CtrlTask> addCompliance(const char* name, FeatureSymbol fs, const StringA& frames,
                               const arr& compliance);
