--- conflicted
+++ resolved
@@ -98,12 +98,7 @@
   for(uint i=0; i<featureDimensions.N; i++) {
     uint d = featureDimensions(i);
     if(d) {
-<<<<<<< HEAD
-      phi_i.referToRange(phi, featDimIntegral(i), featDimIntegral(i)+d-1);
       P.evaluateSingleFeature(i, phi_i, J_i(i), NoArr);
-=======
-      P.evaluateSingleFeature(i, phi_i, (!!J?J_i(i):NoArr), NoArr);
->>>>>>> 263d73d9
       CHECK_EQ(phi_i.N, d, "");
       if(!!J) CHECK_EQ(J_i.elem(i).d0, d, "");
       phi.setVectorBlock(phi_i, featDimIntegral(i));
