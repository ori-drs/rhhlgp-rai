--- conflicted
+++ resolved
@@ -2167,62 +2167,6 @@
   checkConsistency();
 }
 
-<<<<<<< HEAD
-=======
-void rai::Configuration::writePlyFile(const char* filename) const {
-  ofstream os;
-  rai::open(os, filename);
-  uint nT=0, nV=0;
-  uint j;
-  rai::Mesh* m;
-  for(Frame* f: frames) if(f->shape) { nV += f->shape->mesh().V.d0; nT += f->shape->mesh().T.d0; }
-
-  os <<"\
-       ply\n\
-       format ascii 1.0\n\
-       element vertex " <<nV <<"\n\
-       property float x\n\
-       property float y\n\
-       property float z\n\
-       property uchar red\n\
-       property uchar green\n\
-       property uchar blue\n\
-       element face " <<nT <<"\n\
-       property list uchar int vertex_index\n\
-       end_header\n";
-
-  uint k=0;
-  rai::Transformation t;
-  rai::Vector v;
-  Shape* s;
-  for(Frame* f: frames) if((s=f->shape)) {
-      m = &s->mesh();
-      arr col = m->C;
-      CHECK_EQ(col.N, 3, "");
-      t = s->frame.ensure_X();
-      if(m->C.d0!=m->V.d0) {
-        m->C.resizeAs(m->V);
-        for(j=0; j<m->C.d0; j++) m->C[j]=col;
-      }
-      for(j=0; j<m->V.d0; j++) {
-        v.set(m->V(j, 0), m->V(j, 1), m->V(j, 2));
-        v = t*v;
-        os <<' ' <<v.x <<' ' <<v.y <<' ' <<v.z
-           <<' ' <<int(255.f*m->C(j, 0)) <<' ' <<int(255.f*m->C(j, 1)) <<' ' <<int(255.f*m->C(j, 2)) <<endl;
-      }
-      k+=j;
-    }
-  uint offset=0;
-  for(Frame* f: frames) if((s=f->shape)) {
-      m=&s->mesh();
-      for(j=0; j<m->T.d0; j++) {
-        os <<"3 " <<offset+m->T(j, 0) <<' ' <<offset+m->T(j, 1) <<' ' <<offset+m->T(j, 2) <<endl;
-      }
-      offset+=m->V.d0;
-    }
-}
-
->>>>>>> 0709bcf2
 /// dump the list of current proximities on the screen
 void rai::Configuration::reportProxies(std::ostream& os, double belowMargin, bool brief) const {
   CHECK(_state_proxies_isGood, "");
@@ -3615,33 +3559,12 @@
       }
       return true;
     } else switch(gl.pressedkey) {
-<<<<<<< HEAD
-      case '1':  K.orsDrawBodies^=1;  break;
-      case '2':  K.orsDrawShapes^=1;  break;
-      case '3':  K.orsDrawJoints^=1;  K.orsDrawMarkers^=1; break;
-      case '4':  K.orsDrawProxies^=1;  break;
-      case '5':  gl.reportSelects^=1;  break;
-      case '6':  gl.reportEvents^=1;  break;
-      case 'j':  gl.camera.X.pos += gl.camera.X.rot*rai::Vector(0, 0, .1);  break;
-      case 'k':  gl.camera.X.pos -= gl.camera.X.rot*rai::Vector(0, 0, .1);  break;
-      case 'i':  gl.camera.X.pos += gl.camera.X.rot*rai::Vector(0, .1, 0);  break;
-      case ',':  gl.camera.X.pos -= gl.camera.X.rot*rai::Vector(0, .1, 0);  break;
-      case 'l':  gl.camera.X.pos += gl.camera.X.rot*rai::Vector(.1, .0, 0);  break;
-      case 'h':  gl.camera.X.pos -= gl.camera.X.rot*rai::Vector(.1, 0, 0);  break;
-      case 'a':  gl.camera.focus(
-              (gl.camera.X.rot*(gl.camera.foc - gl.camera.X.pos)
-               ^ gl.camera.X.rot*rai::Vector(1, 0, 0)) * .001
-              + gl.camera.foc);
-        break;
-      case 's':  gl.camera.X.pos +=
-=======
         case '1':  K.orsDrawBodies^=1;  break;
         case '2':  K.orsDrawShapes^=1;  break;
         case '3':  K.orsDrawJoints^=1;  K.orsDrawMarkers^=1; break;
         case '4':  K.orsDrawProxies^=1;  break;
         case '5':  gl.reportSelects^=1;  break;
         case '6':  gl.reportEvents^=1;  break;
-        case '7':  K.writePlyFile("z.ply");  break;
         case 'j':  gl.camera.X.pos += gl.camera.X.rot*rai::Vector(0, 0, .1);  break;
         case 'k':  gl.camera.X.pos -= gl.camera.X.rot*rai::Vector(0, 0, .1);  break;
         case 'i':  gl.camera.X.pos += gl.camera.X.rot*rai::Vector(0, .1, 0);  break;
@@ -3654,7 +3577,6 @@
             + gl.camera.foc);
           break;
         case 's':  gl.camera.X.pos +=
->>>>>>> 0709bcf2
             (
               gl.camera.X.rot*(gl.camera.foc - gl.camera.X.pos)
               ^(gl.camera.X.rot * rai::Vector(1., 0, 0))
