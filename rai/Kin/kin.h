--- conflicted
+++ resolved
@@ -255,12 +255,7 @@
   //some info
   void report(std::ostream& os=std::cout) const;
   void reportProxies(std::ostream& os=std::cout, double belowMargin=1., bool brief=true) const;
-<<<<<<< HEAD
   
-=======
-  void writePlyFile(const char* filename) const; //TODO: move outside
-
->>>>>>> 0709bcf2
   friend struct KinematicSwitch;
 };
 
