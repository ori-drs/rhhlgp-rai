/*  ------------------------------------------------------------------
    Copyright (c) 2017 Marc Toussaint
    email: marc.toussaint@informatik.uni-stuttgart.de
    
    This code is distributed under the MIT License.
    Please see <root-path>/LICENSE for details.
    --------------------------------------------------------------  */

#include "mesh.h"
#include "qhull.h"

#include <limits>

#ifdef RAI_extern_ply
#  include "ply/ply.h"
#endif

#ifdef RAI_extern_GJK
extern "C"{
#  include "GJK/gjk.h"
}
#endif

#ifdef RAI_GL
#  include <GL/gl.h>
#endif

bool orsDrawWires=false;

bool Geo_mesh_drawColors=true;

extern void glColorId(uint id);

//==============================================================================
//
// Mesh code
//

rai::Mesh::Mesh()
  : glX(0)
    /*parsing_pos_start(0),
    parsing_pos_end(std::numeric_limits<long>::max())*/{}

void rai::Mesh::clear() {
  V.clear(); Vn.clear(); T.clear(); Tn.clear(); C.clear(); //strips.clear();
}

void rai::Mesh::setBox() {
  double verts[24] = {
    -.5, -.5, -.5 ,
    +.5, -.5, -.5 ,
    +.5, +.5, -.5 ,
    -.5, +.5, -.5 ,
    -.5, -.5, +.5 ,
    +.5, -.5, +.5 ,
    +.5, +.5, +.5 ,
    -.5, +.5, +.5
  };
  uint   tris [36] = {
    0, 3, 2, 2, 1, 0, //bottom
    4, 5, 6, 6, 7, 4, //top
    1, 5, 4, 4, 0, 1,
    3, 7, 6, 6, 2, 3,
    2, 6, 5, 5, 1, 2,
    0, 4, 7, 7, 3, 0
  };
  V.setCarray(verts, 24);
  T.setCarray(tris , 36);
  V.reshape(8, 3);
  T.reshape(12, 3);
  //cout <<V <<endl;  for(uint i=0;i<4;i++) cout <<length(V[i]) <<endl;
}

void rai::Mesh::setDot(){
  V.resize(1,3).setZero(); Vn.clear();
  T.clear(); Tn.clear();
}

void rai::Mesh::setTetrahedron() {
  double s2=RAI_SQRT2/3., s6=sqrt(6.)/3.;
  double verts[12] = { 0., 0., 1. , 2.*s2, 0., -1./3., -s2, s6, -1./3., -s2, -s6, -1./3. };
  uint   tris [12] = { 0, 1, 2, 0, 2, 3, 0, 3, 1, 1, 3, 2 };
  V.setCarray(verts, 12);
  T.setCarray(tris , 12);
  V.reshape(4, 3);
  T.reshape(4, 3);
  //cout <<V <<endl;  for(uint i=0;i<4;i++) cout <<length(V[i]) <<endl;
}

void rai::Mesh::setOctahedron() {
  double verts[18] = {
    1, 0, 0,
    -1, 0, 0,
    0, 1, 0,
    0, -1, 0,
    0, 0, 1,
    0, 0, -1
  };
  uint   tris [24] = {
    4, 0, 2,  4, 2, 1,  4, 1, 3,  4, 3, 0,
    5, 2, 0,  5, 1, 2,  5, 3, 1,  5, 0, 3
  };
  V.setCarray(verts, 18);
  T.setCarray(tris , 24);
  V.reshape(6, 3);
  T.reshape(8, 3);
  //cout <<V <<endl;  for(uint i=0;i<4;i++) cout <<length(V[i]) <<endl;
}

void rai::Mesh::setDodecahedron() {
  double a = 1/sqrt(3.), b = sqrt((3.-sqrt(5.))/6.), c=sqrt((3.+sqrt(5.))/6.);
  double verts[60] = {
    a, a, a,
    a, a, -a,
    a, -a, a,
    a, -a, -a,
    -a, a, a,
    -a, a, -a,
    -a, -a, a,
    -a, -a, -a,
    b, c, 0,
    -b, c, 0,
    b, -c, 0,
    -b, -c, 0,
    c, 0, b,
    c, 0, -b,
    -c, 0, b,
    -c, 0, -b,
    0, b, c,
    0, -b, c,
    0, b, -c,
    0, -b, -c
  };
  uint tris [108] = {
    0, 8, 9, 0, 9, 4, 0, 4, 16, 0, 12, 13, 0, 13, 1, 0, 1, 8,
    0, 16, 17, 0, 17, 2, 0, 2, 12, 8, 1, 18, 8, 18, 5, 8, 5, 9,
    12, 2, 10, 12, 10, 3, 12, 3, 13, 16, 4, 14, 16, 14, 6, 16, 6, 17,
    9, 5, 15, 9, 15, 14, 9, 14, 4, 6, 11, 10, 6, 10, 2, 6, 2, 17,
    3, 19, 18, 3, 18, 1, 3, 1, 13, 7, 15, 5, 7, 5, 18, 7, 18, 19,
    7, 11, 6, 7, 6, 14, 7, 14, 15, 7, 19, 3, 7, 3, 10, 7, 10, 11
  };
  V.setCarray(verts, 60);
  T.setCarray(tris , 108);
  V.reshape(20, 3);
  T.reshape(36, 3);
}

void rai::Mesh::setSphere(uint fineness) {
  setOctahedron();
  for(uint k=0; k<fineness; k++) {
    subDivide();
    for(uint i=0; i<V.d0; i++) V[i]() /= length(V[i]);
  }
}

void rai::Mesh::setHalfSphere(uint fineness) {
  setOctahedron();
  V.resizeCopy(5, 3);
  T.resizeCopy(4, 3);
  for(uint k=0; k<fineness; k++) {
    subDivide();
    for(uint i=0; i<V.d0; i++) V[i]() /= length(V[i]);
  }
}

void rai::Mesh::setCylinder(double r, double l, uint fineness) {
  uint div = 4 * (1 <<fineness);
  V.resize(2*div+2, 3);
  T.resize(4*div, 3);
  uint i, j;
  double phi;
  for(i=0; i<div; i++) {  //vertices
    phi=RAI_2PI*i/div;
    V(i, 0)=r*::cos(phi);
    V(i, 1)=r*::sin(phi);
    V(i, 2)=.5*l;
    V(i+div, 0)=V(i, 0);
    V(i+div, 1)=V(i, 1);
    V(i+div, 2)=-.5*l;
  }
  V(2*div+0, 0)=V(2*div+0, 1)=.0;  V(2*div+0, 2)=+.5*l; //upper center
  V(2*div+1, 0)=V(2*div+1, 1)=.0;  V(2*div+1, 2)=-.5*l; //lower center
  for(i=0; i<div; i++) {  //triangles
    j=(i+1)%div;
    T(4*i  , 0)=i;
    T(4*i  , 1)=j+div;
    T(4*i  , 2)=j;
    
    T(4*i+2, 0)=i;
    T(4*i+2, 1)=j;
    T(4*i+2, 2)=2*div+0;
    
    T(4*i+1, 0)=i;
    T(4*i+1, 1)=i+div;
    T(4*i+1, 2)=j+div;
    
    T(4*i+3, 0)=j+div;
    T(4*i+3, 1)=i+div;
    T(4*i+3, 2)=2*div+1;
  }
}

void rai::Mesh::setSSBox(double x_width, double y_width, double z_height, double r, uint fineness){
  CHECK(r>=0. && x_width>=2.*r && y_width>=2.*r && z_height>=2.*r, "width/height includes radius!");
  setSphere(fineness);
  scale(r);
  for(uint i=0;i<V.d0;i++){
    V(i,0) += rai::sign(V(i,0))*(.5*x_width-r);
    V(i,1) += rai::sign(V(i,1))*(.5*y_width-r);
    V(i,2) += rai::sign(V(i,2))*(.5*z_height-r);
  }
}

void rai::Mesh::setCappedCylinder(double r, double l, uint fineness) {
  uint i;
  setSphere(fineness);
  scale(r);
  for(i=0; i<V.d0; i++) V(i, 2) += .5*rai::sign(V(i, 2))*l;
}

/** @brief add triangles according to the given grid; grid has to be a 2D
  Array, the elements of which are indices referring to vertices in
  the vertex list (V) */
void rai::Mesh::setGrid(uint X, uint Y) {
  CHECK(X>1 && Y>1, "grid has to be at least 2x2");
  CHECK_EQ(V.d0,X*Y, "don't have X*Y mesh-vertices to create grid faces");
  uint i, j, k=T.d0;
  T.resizeCopy(k+(Y-1)*2*(X-1), 3);
  for(j=0; j<Y-1; j++) {
    for(i=0; i<X-1; i++) {
      T(k, 0)=j*X+i; T(k, 1)=(j+1)*X+i; T(k, 2)=(j+1)*X+(i+1);
      k++;
      T(k, 0)=j*X+i; T(k, 1)=(j+1)*X+(i+1); T(k, 2)=j*X+(i+1);
      k++;
    }
  }
}

void rai::Mesh::setRandom(uint vertices){
  V.resize(vertices,3);
  rndUniform(V, -1., 1.);
  makeConvexHull();
}

void rai::Mesh::subDivide() {
  uint v=V.d0, t=T.d0;
  V.resizeCopy(v+3*t, 3);
  uintA newT(4*t, 3);
  uint a, b, c, i, k, l;
  for(i=0, k=v, l=0; i<t; i++) {
    a=T(i, 0); b=T(i, 1); c=T(i, 2);
    V[k+0]() = (double).5*(V[a] + V[b]);
    V[k+1]() = (double).5*(V[b] + V[c]);
    V[k+2]() = (double).5*(V[c] + V[a]);
    newT(l, 0)=a;   newT(l, 1)=k+0; newT(l, 2)=k+2; l++;
    newT(l, 0)=k+0; newT(l, 1)=b;   newT(l, 2)=k+1; l++;
    newT(l, 0)=k+0; newT(l, 1)=k+1; newT(l, 2)=k+2; l++;
    newT(l, 0)=k+2; newT(l, 1)=k+1; newT(l, 2)=c;   l++;
    k+=3;
  }
  T = newT;
}

<<<<<<< HEAD
void mlr::Mesh::subDivide(uint i) {
  uint v=V.d0, t=T.d0;
  V.resizeCopy(v+3, 3);
  T.resizeCopy(t+3, 3);
  uint a, b, c;
  a=T(i, 0); b=T(i, 1); c=T(i, 2);
  V[v+0]() = (double).5*(V[a] + V[b]);
  V[v+1]() = (double).5*(V[b] + V[c]);
  V[v+2]() = (double).5*(V[c] + V[a]);
  T(i, 0)=a;   T(i, 1)=v+0; T(i, 2)=v+2; //the old ith tri becomes one of the 4 new ones
  T(t, 0)=v+0; T(t, 1)=b;   T(t, 2)=v+1; t++;
  T(t, 0)=v+0; T(t, 1)=v+1; T(t, 2)=v+2; t++;
  T(t, 0)=v+2; T(t, 1)=v+1; T(t, 2)=c;   t++;
}

void mlr::Mesh::scale(double f) {  V *= f; }
=======
void rai::Mesh::scale(double f) {  V *= f; }
>>>>>>> 62375d3d

void rai::Mesh::scale(double sx, double sy, double sz) {
  uint i;
  for(i=0; i<V.d0; i++) {  V(i, 0)*=sx;  V(i, 1)*=sy;  V(i, 2)*=sz;  }
}

void rai::Mesh::translate(double dx, double dy, double dz) {
  uint i;
  for(i=0; i<V.d0; i++) {  V(i, 0)+=dx;  V(i, 1)+=dy;  V(i, 2)+=dz;  }
}

void rai::Mesh::translate(const arr& d){
  CHECK_EQ(d.N,3,"");
  translate(d.elem(0), d.elem(1), d.elem(2));
}

void rai::Mesh::transform(const rai::Transformation& t){
  t.applyOnPointArray(V);
}

rai::Vector rai::Mesh::center() {
  arr Vmean = mean(V);
  for(uint i=0; i<V.d0; i++) V[i]() -= Vmean;
  return Vector(Vmean);
}

void rai::Mesh::box() {
  double x, X, y, Y, z, Z, m;
  x=X=V(0, 0);
  y=Y=V(0, 1);
  z=Z=V(0, 2);
  for(uint i=0; i<V.d0; i++) {
    if(V(i, 0)<x) x=V(i, 0);
    if(V(i, 0)>X) X=V(i, 0);
    if(V(i, 1)<y) y=V(i, 1);
    if(V(i, 1)>Y) Y=V(i, 1);
    if(V(i, 2)<z) z=V(i, 2);
    if(V(i, 2)>Z) Z=V(i, 2);
  }
  translate(-.5*(x+X), -.5*(y+Y), -.5*(z+Z));
  m=X-x;
  if(Y-y>m) m=Y-y;
  if(Z-z>m) m=Z-z;
  scale(1./m);
}

<<<<<<< HEAD
void mlr::Mesh::addMesh(const Mesh& mesh2, const mlr::Transformation& X) {
=======
void rai::Mesh::addMesh(const Mesh& mesh2) {
>>>>>>> 62375d3d
  uint n=V.d0, t=T.d0;
  V.append(mesh2.V);
  T.append(mesh2.T);
  for(; t<T.d0; t++) {  T(t, 0)+=n;  T(t, 1)+=n;  T(t, 2)+=n;  }
  if(!X.isZero()){
    X.applyOnPointArray(V({n,-1})());
  }
}

void rai::Mesh::makeConvexHull() {
  if(!V.N) return;
#if 1
  V = getHull(V, T);
  if(C.nd==2) C = mean(C);
#else
  uintA H = getHullIndices(V, T);
  intA Hinv = consts<int>(-1, V.d0);
  for(uint i=0;i<H.N;i++) Hinv(H(i)) = i;

//  if(C.N==V.N){
//    arr Cnew(H.N, 3);
//    for(uint i=0;i<H.N;i++) Cnew[i] = C[H.elem(i)];
//    C=Cnew;
//  }

  arr Vnew(H.N, 3);
  for(uint i=0;i<H.N;i++) Vnew[i] = V[H.elem(i)];
  V=Vnew;

  for(uint i=0;i<T.d0;i++){
    T(i,0) = Hinv(T(i,0));
    T(i,1) = Hinv(T(i,1));
    T(i,2) = Hinv(T(i,2));
  }

#endif
}

void rai::Mesh::makeTriangleFan(){
  T.clear();
  for(uint i=1;i+1<V.d0;i++){
    T.append(TUP(0,i,i+1));
    T.append(TUP(0,i+1,i));
  }
  T.reshape(T.N/3,3);
}

void rai::Mesh::makeLineStrip(){
  T.resize(V.d0, 2);
  T[0] = {V.d0-1, 0};
  for(uint i=1;i<V.d0;i++){
    T[i] = {i-1, i};
  }
}

void rai::Mesh::setSSCvx(const rai::Mesh& m, double r, uint fineness){
  if(r>0.){
    Mesh ball;
    ball.setSphere(fineness);
    ball.scale(r);

    arr c=C;
    clear();
    for(uint i=0;i<m.V.d0;i++){
      ball.translate(m.V(i,0), m.V(i,1), m.V(i,2));
      addMesh(ball);
      ball.translate(-m.V(i,0), -m.V(i,1), -m.V(i,2));
    }
    makeConvexHull();
    C=c;
  }else{
    arr c=C;
    operator=(m);
    C=c;
  }
}


/** @brief calculate the normals of all triangles (Tn) and the average
  normals of the vertices (N); average normals are averaged over
  all adjacent triangles that are in the triangle list or member of
  a strip */
void rai::Mesh::computeNormals() {
  uint i;
  Vector a, b, c;
  Tn.resize(T.d0, 3);
  Tn.setZero();
  Vn.resize(V.d0, 3);
  Vn.setZero();
  //triangle normals and contributions
  for(i=0; i<T.d0; i++) {
    uint *t=T.p+3*i;
    a.set(V.p+3*t[0]);
    b.set(V.p+3*t[1]);
    c.set(V.p+3*t[2]);

    b-=a; c-=a; a=b^c; if(!a.isZero) a.normalize();
    Tn(i, 0)=a.x;  Tn(i, 1)=a.y;  Tn(i, 2)=a.z;
    Vn(t[0], 0)+=a.x;  Vn(t[0], 1)+=a.y;  Vn(t[0], 2)+=a.z;
    Vn(t[1], 0)+=a.x;  Vn(t[1], 1)+=a.y;  Vn(t[1], 2)+=a.z;
    Vn(t[2], 0)+=a.x;  Vn(t[2], 1)+=a.y;  Vn(t[2], 2)+=a.z;
  }
  Vector d;
  for(i=0; i<Vn.d0; i++) { d.set(&Vn(i, 0)); Vn[i]()/=d.length(); }
}

/** @brief add triangles according to the given grid; grid has to be a 2D
  Array, the elements of which are indices referring to vertices in
  the vertex list (V) */
/*void rai::Mesh::gridToTriangles(const uintA &grid){
  uint i, j, k=T.d0;
  T.resizeCopy(T.d0+2*(grid.d0-1)*(grid.d1-1), 3);
  for(i=0;i<grid.d0-1;i++) for(j=0;j<grid.d1-1;j++){
    if((i+j)&1){
      T(k, 0)=grid(i+1, j  );
      T(k, 1)=grid(i  , j  );
      T(k, 2)=grid(i  , j+1);
      k++;
      T(k, 0)=grid(i+1, j  );
      T(k, 1)=grid(i  , j+1);
      T(k, 2)=grid(i+1, j+1);
      k++;
    }else{
      T(k, 0)=grid(i+1, j  );
      T(k, 1)=grid(i  , j  );
      T(k, 2)=grid(i+1, j+1);
      k++;
      T(k, 0)=grid(i+1, j+1);
      T(k, 1)=grid(i  , j  );
      T(k, 2)=grid(i  , j+1);
      k++;
    }
  }
}*/

/** @brief add strips according to the given grid (sliced in strips along
  the x-axis (the first index)); grid has to be a 2D Array, the
  elements of which are indices referring to vertices in the vertex
  list (V) */
/*void rai::Mesh::gridToStrips(const uintA& grid){
  CHECK(grid.d0>1 && grid.d1>1, "grid has to be at least 2x2");
  uint i, j, k=strips.N, l;
  strips.resizeCopy(strips.N+grid.d0-1);
  for(i=0;i<grid.d0-1;i++){
    strips(k).resize(2*grid.d1);
    l=0;
    for(j=0;j<grid.d1;j++){
      strips(k)(l)=grid(i+1, j); l++;
      strips(k)(l)=grid(i  , j); l++;
    }
#if 0 //code to make it less symmetric
      //}else{
    strips(k)(l)=grid(i, 0); l++;
    for(j=0;j<grid.d1;j++){
      strips(k)(l)=grid(i  , j); l++;
      strips(k)(l)=grid(i+1, j); l++;
    }
#endif
    k++;
  }
}*/

/** @brief add strips according to the given grid (sliced in strips along
  the x-axis (the first index)); it is assumed that the vertices in
  the list V linearly correspond to points in the XxY grid */
/*void rai::Mesh::gridToStrips(uint X, uint Y){
  CHECK(X>1 && Y>1, "grid has to be at least 2x2");
  uint i, j, k=strips.N, l;
  strips.resizeCopy(strips.N+Y-1);
  for(j=0;j<Y-1;j++){
    strips(k).resize(2*X);
    l=0;
    for(i=0;i<X;i++){
      strips(k)(l)=(j+1)*X+i;
      l++;
      strips(k)(l)=    j*X+i;
      l++;
    }
    k++;
  }
}*/

void deleteZeroTriangles(rai::Mesh& m) {
  uintA newT;
  newT.resizeAs(m.T);
  uint i, j;
  for(i=0, j=0; i<m.T.d0; i++) {
    if(m.T(i, 0)!=m.T(i, 1) && m.T(i, 0)!=m.T(i, 2) && m.T(i, 1)!=m.T(i, 2))
      memmove(&newT(j++, 0), &m.T(i, 0), 3*newT.sizeT);
  }
  newT.resizeCopy(j, 3);
  m.T=newT;
}

void permuteVertices(rai::Mesh& m, uintA& p) {
  CHECK_EQ(p.N,m.V.d0, "");
  uint i;
  arr x(p.N, 3);
  for(i=0; i<p.N; i++) { x(i, 0)=m.V(p(i), 0); x(i, 1)=m.V(p(i), 1); x(i, 2)=m.V(p(i), 2); }
  m.V=x;
  if(m.Vn.N) {
    for(i=0; i<p.N; i++) { x(i, 0)=m.Vn(p(i), 0); x(i, 1)=m.Vn(p(i), 1); x(i, 2)=m.Vn(p(i), 2); }
    m.Vn=x;
  }
  if(m.C.N) {
    for(i=0; i<p.N; i++) { x(i, 0)=m.C(p(i), 0); x(i, 1)=m.C(p(i), 1); x(i, 2)=m.C(p(i), 2); }
    m.C=x;
  }
  uintA y(m.T.d0, 3);
  uintA p2(p.N); //inverse permutation
  for(i=0; i<p.N; i++) p2(p(i))=i;
  for(i=0; i<m.T.d0; i++) { y(i, 0)=p2(m.T(i, 0)); y(i, 1)=p2(m.T(i, 1)); y(i, 2)=p2(m.T(i, 2)); }
  m.T=y;
}

/** @brief delete all void triangles (with vertex indices (0, 0, 0)) and void
  vertices (not used for triangles or strips) */
void rai::Mesh::deleteUnusedVertices() {
  if(!V.N) return;
  uintA p;
  uintA u;
  uint i, Nused;
  
  deleteZeroTriangles(*this);
  
  //count vertex usage
  u.resize(V.d0);
  u.setZero();
  for(i=0; i<T.d0; i++) { u(T(i, 0))++; u(T(i, 1))++; u(T(i, 2))++; }
  //for(i=0;i<strips.N;i++) for(j=0;j<strips(i).N;j++) u(strips(i)(j))=true;
  
  //find proper permutation of vertex list
  p.setStraightPerm(V.d0);
  Nused=p.N;
  for(i=0; i<Nused; i++) if(!u(i)) { Nused--; p.permute(i, Nused); u.permute(i, Nused); i--; }
  
  permuteVertices(*this, p);
  V.resizeCopy(Nused, 3);
}

arr *COMP_V;
bool COMP(uint i, uint j) {
  bool r=(*COMP_V)[i]<(*COMP_V)[j];
  return r;
}

/** @brief delete all void triangles (with vertex indices (0, 0, 0)) and void
  vertices (not used for triangles or strips) */
void rai::Mesh::fuseNearVertices(double tol) {
  if(!V.N) return;
  uintA p;
  uint i, j;
  
  cout <<"fusing vertices: #V=" <<V.d0 <<", sorting.." <<std::flush;
  //cout <<V <<endl;
  //sort vertices lexically
  p.setStraightPerm(V.d0);
  COMP_V=&V;
  uint *pstop=p.p+p.N;
  std::sort(p.p, pstop, COMP);
  permuteVertices(*this, p);
  
  cout <<"permuting.." <<std::flush;
  //cout <<V <<endl;
  p.setStraightPerm(V.d0);
  for(i=0; i<V.d0; i++) {
    if(p(i)!=i) continue;  //i has already been fused with p(i), and p(i) has already been checked...
    for(j=i+1; j<V.d0; j++) {
      if(V(j, 0)-V(i, 0)>tol) break;
      if(rai::sqr(V(j, 0)-V(i, 0))+rai::sqr(V(j, 1)-V(i, 1))+rai::sqr(V(j, 2)-V(i, 2))<tol*tol) {
        //cout <<"fusing " <<i <<" " <<j <<" " <<V[i] <<" " <<V[j] <<endl;
        p(j)=i;
      }
    }
  }
  
  uintA y(T.d0, 3);
  for(i=0; i<T.d0; i++) { y(i, 0)=p(T(i, 0)); y(i, 1)=p(T(i, 1)); y(i, 2)=p(T(i, 2)); }
  T=y;
  
  cout <<"deleting tris.." <<std::flush;
  deleteZeroTriangles(*this);
  
  cout <<"deleting verts.." <<std::flush;
  deleteUnusedVertices();
  
  cout <<"#V=" <<V.d0 <<", done" <<endl;

  C.clear();
}

void getVertexNeighorsList(const rai::Mesh& m, intA& Vt, intA& VT) {
  uint i, j;
  Vt.resize(m.V.d0);  Vt.setZero();
  VT.resize(m.V.d0, 100);
  for(i=0; i<m.T.d0; i++) {
    j=m.T(i, 0);  VT(j, Vt(j))=i;  Vt(j)++;
    j=m.T(i, 1);  VT(j, Vt(j))=i;  Vt(j)++;
    j=m.T(i, 2);  VT(j, Vt(j))=i;  Vt(j)++;
  }
}

void getTriNormals(const rai::Mesh& m, arr& Tn) {
  uint i;
  rai::Vector a, b, c;
  Tn.resize(m.T.d0, 3); //tri normals
  for(i=0; i<m.T.d0; i++) {
    a.set(&m.V(m.T(i, 0), 0)); b.set(&m.V(m.T(i, 1), 0)); c.set(&m.V(m.T(i, 2), 0));
    b-=a; c-=a; a=b^c; a.normalize();
    Tn(i, 0)=a.x;  Tn(i, 1)=a.y;  Tn(i, 2)=a.z;
  }
}

/// flips all faces
void rai::Mesh::flipFaces() {
  uint i, a;
  for(i=0; i<T.d0; i++) {
    a=T(i, 0);
    T(i, 0)=T(i, 1);
    T(i, 1)=a;
  }
}

/// check whether this is really a closed mesh, and flip inconsistent faces
void rai::Mesh::clean() {
  uint i, j, idist=0;
  Vector a, b, c, m;
  double mdist=0.;
  arr Tc(T.d0, 3); //tri centers
  arr Tn(T.d0, 3); //tri normals
  uintA Vt(V.d0);
  intA VT(V.d0, 100); //tri-neighbors to a vertex
  Vt.setZero(); VT=-1;
  
  for(i=0; i<T.d0; i++) {
    a.set(&V(T(i, 0), 0)); b.set(&V(T(i, 1), 0)); c.set(&V(T(i, 2), 0));
    
    //tri center
    m=(a+b+c)/3.;
    Tc(i, 0)=m.x;  Tc(i, 1)=m.y;  Tc(i, 2)=m.z;
    
    //farthest tri
    if(m.length()>mdist) { mdist=m.length(); idist=i; }
    
    //tri normal
    b-=a; c-=a; a=b^c; a.normalize();
    Tn(i, 0)=a.x;  Tn(i, 1)=a.y;  Tn(i, 2)=a.z;
    
    //vertex neighbor count
    j=T(i, 0);  VT(j, Vt(j))=i;  Vt(j)++;
    j=T(i, 1);  VT(j, Vt(j))=i;  Vt(j)++;
    j=T(i, 2);  VT(j, Vt(j))=i;  Vt(j)++;
  }
  
  //step through tri list and flip them if necessary
  boolA Tisok(T.d0); Tisok=false;
  uintA Tok; //contains the list of all tris that are ok oriented
  uintA Tnew(T.d0, T.d1);
  Tok.append(idist);
  Tisok(idist)=true;
  int A=0, B=0, D;
  uint r, k, l;
  intA neighbors;
  for(k=0; k<Tok.N; k++) {
    i=Tok(k);
    Tnew(k, 0)=T(i, 0); Tnew(k, 1)=T(i, 1); Tnew(k, 2)=T(i, 2);
    
    for(r=0; r<3; r++) {
      if(r==0) { A=T(i, 0);  B=T(i, 1);  /*C=T(i, 2);*/ }
      if(r==1) { A=T(i, 1);  B=T(i, 2);  /*C=T(i, 0);*/ }
      if(r==2) { A=T(i, 2);  B=T(i, 0);  /*C=T(i, 1);*/ }
      
      //check all triangles that share A & B
      setSection(neighbors, VT[A], VT[B]);
      neighbors.removeAllValues(-1);
      if(neighbors.N>2) RAI_MSG("edge shared by more than 2 triangles " <<neighbors);
      neighbors.removeValue(i);
      //if(!neighbors.N) cout <<"mesh.clean warning: edge has only one triangle that shares it" <<endl;
      
      //orient them correctly
      for(l=0; l<neighbors.N; l++) {
        j=neighbors(l); //j is a neighboring triangle sharing A & B
        D=-1;
        //align the neighboring triangle and let D be its 3rd vertex
        if((int)T(j, 0)==A && (int)T(j, 1)==B) D=T(j, 2);
        if((int)T(j, 0)==A && (int)T(j, 2)==B) D=T(j, 1);
        if((int)T(j, 1)==A && (int)T(j, 2)==B) D=T(j, 0);
        if((int)T(j, 1)==A && (int)T(j, 0)==B) D=T(j, 2);
        if((int)T(j, 2)==A && (int)T(j, 0)==B) D=T(j, 1);
        if((int)T(j, 2)==A && (int)T(j, 1)==B) D=T(j, 0);
        if(D==-1) HALT("dammit");
        //determine orientation
        if(!Tisok(j)) {
          T(j, 0)=B;  T(j, 1)=A;  T(j, 2)=D;
          Tok.append(j);
          Tisok(j)=true;
        } else {
          //check if consistent!
        }
      }
      
#if 0
      //compute their rotation
      if(neighbors.N>1) {
        double phi, phimax;
        int jmax=-1;
        Vector ni, nj;
        for(l=0; l<neighbors.N; l++) {
          j=neighbors(l); //j is a neighboring triangle sharing A & B
          
          a.set(&V(T(i, 0), 0)); b.set(&V(T(i, 1), 0)); c.set(&V(T(i, 2), 0));
          b-=a; c-=a; a=b^c; a.normalize();
          ni = a;
          
          a.set(&V(T(j, 0), 0)); b.set(&V(T(j, 1), 0)); c.set(&V(T(j, 2), 0));
          b-=a; c-=a; a=b^c; a.normalize();
          nj = a;
          
          Quaternion q;
          q.setDiff(ni, -nj);
          q.getDeg(phi, c);
          a.set(&V(A, 0)); b.set(&V(B, 0));
          if(c*(a-b) < 0.) phi+=180.;
          
          if(jmax==-1 || phi>phimax) { jmax=j; phimax=phi; }
        }
        if(!Tisok(jmax)) {
          Tok.append(jmax);
          Tisok(jmax)=true;
        }
      } else {
        j = neighbors(0);
        if(!Tisok(j)) {
          Tok.append(j);
          Tisok(j)=true;
        }
      }
#endif
    }
  }
  if(k<T.d0) {
    cout <<"mesh.clean warning: not all triangles connected: " <<k <<"<" <<T.d0 <<endl;
    cout <<"WARNING: cutting of all non-connected triangles!!" <<endl;
    Tnew.resizeCopy(k, 3);
    T=Tnew;
    deleteUnusedVertices();
  }
  computeNormals();
}

void getEdgeNeighborsList(const rai::Mesh& m, uintA& EV, uintA& Et, intA& ET) {
  intA Vt, VT;
  getVertexNeighorsList(m, Vt, VT);
  
  uint A=0, B=0, t, tt, i, r, k;
  //build edge list
  EV.resize(m.T.d0*3, 2);   EV=0;     //edge vert neighbors
  ET.resize(m.T.d0*3, 10);  ET=-1;    //edge tri neighbors
  Et.resize(m.T.d0*3); Et.setZero(); //#edge tri neighbors
  boolA done(m.T.d0); done=false;
  for(t=0, k=0; t<m.T.d0; t++) {
    for(r=0; r<3; r++) {
      if(r==0) { A=m.T(t, 0);  B=m.T(t, 1);  }
      if(r==1) { A=m.T(t, 1);  B=m.T(t, 2);  }
      if(r==2) { A=m.T(t, 2);  B=m.T(t, 0);  }
      
      //has AB already been taken care of?
      bool yes=false;
      for(i=0; i<(uint)Vt(A); i++) {
        tt=VT(A, i);
        if(m.T(tt, 0)==B || m.T(tt, 1)==B || m.T(tt, 2)==B) {
          if(done(tt)) yes=true;
        }
      }
      if(yes) continue;
      
      //if not, then do it
      EV(k, 0)=A;
      EV(k, 1)=B;
      for(i=0; i<(uint)Vt(A); i++) {
        tt=VT(A, i);
        if(m.T(tt, 0)==B || m.T(tt, 1)==B || m.T(tt, 2)==B) {
          ET(k, Et(k))=tt;
          Et(k)++;
        }
      }
      k++;
    }
    done(t)=true;
  }
  
  EV.resizeCopy(k, 2);
  ET.resizeCopy(k, 10);
  Et.resizeCopy(k);
  
  cout <<"\n#edges=" <<k
       <<"\nedge=\n" <<EV
       <<"\n@neighs=\n" <<Et
       <<"\nneighs=\n" <<ET <<endl;
}

void getTriNeighborsList(const rai::Mesh& m, uintA& Tt, intA& TT) {
  intA Vt, VT;
  getVertexNeighorsList(m, Vt, VT);
  
  uint A=0, B=0, t, tt, r, i;
  Tt.resize(m.T.d0, 3);     Tt.setZero();
  TT.resize(m.T.d0, 3, 100); TT=-1;
  for(t=0; t<m.T.d0; t++) {
    for(r=0; r<3; r++) {
      if(r==0) { A=m.T(t, 0);  B=m.T(t, 1);  }
      if(r==1) { A=m.T(t, 1);  B=m.T(t, 2);  }
      if(r==2) { A=m.T(t, 2);  B=m.T(t, 0);  }
      
      for(i=0; i<(uint)Vt(A); i++) {
        tt=VT(A, i);
        if(tt!=t && (m.T(tt, 0)==B || m.T(tt, 1)==B || m.T(tt, 2)==B)) {
          TT(t, r, Tt(t, r))=tt;
          Tt(t, r)++;
        }
      }
    }
  }
  
  //cout <<Tt <<TT <<endl;
}

void rai::Mesh::skin(uint start) {
  intA TT;
  uintA Tt;
  getTriNeighborsList(*this, Tt, TT);
  arr Tn;
  getTriNormals(*this, Tn);
  
  uintA goodTris;
  boolA added(T.d0);
  goodTris.append(start);
  added=false;
  added(start)=true;
  uint t, tt, r, i, k;
  int m;
  double p, mp=0;
  for(k=0; k<goodTris.N; k++) {
    t=goodTris(k);
    for(r=0; r<3; r++) {
      //select from all neighbors the one most parallel
      m=-1;
      for(i=0; i<Tt(t, r); i++) {
        tt=TT(t, r, i);
        p=scalarProduct(Tn[t], Tn[tt]);
        if(m==-1 || p>mp) { m=tt; mp=p; }
      }
      if(m!=-1 && !added(m)) { goodTris.append(m); added(m)=true; }
    }
  }
  
  uintA Tnew(k, 3);
  for(k=0; k<goodTris.N; k++) {
    t=goodTris(k);
    Tnew(k, 0)=T(t, 0); Tnew(k, 1)=T(t, 1); Tnew(k, 2)=T(t, 2);
  }
  T=Tnew;
  cout <<T <<endl;
}

arr rai::Mesh::getMean() const {
  return mean(V);
}

rai::Vector rai::Mesh::getCenter() const {
  return Vector(getMean());
}

void rai::Mesh::getBox(double& dx, double& dy, double& dz) const {
  dx=dy=dz=0.;
  for(uint i=0;i<V.d0;i++){
    dx=rai::MAX(dx, fabs(V(i,0)));
    dy=rai::MAX(dy, fabs(V(i,1)));
    dz=rai::MAX(dz, fabs(V(i,2)));
  }
}

double rai::Mesh::getRadius() const {
  double r=0.;
  for(uint i=0;i<V.d0;i++) r=rai::MAX(r, sumOfSqr(V[i]));
  return sqrt(r);
}

double triArea(const arr& a, const arr& b, const arr& c){
  return .5*length(crossProduct(b-a, c-a));
}

double rai::Mesh::getArea() const{
  CHECK(T.d1==3,"");
  double A=0.;
<<<<<<< HEAD
  for(uint i=0;i<T.d0;i++) A += getArea(i);
  return .5*A;
}

double mlr::Mesh::getArea(uint i) const{
  CHECK(T.d1==3,"");
  mlr::Vector a,b,c;
  a.set(V.p+3*T.p[3*i+0]);
  b.set(V.p+3*T.p[3*i+1]);
  c.set(V.p+3*T.p[3*i+2]);
  return ((b-a)^(c-a)).length();
}

double mlr::Mesh::getVolume() const{
=======
  rai::Vector a,b,c;
  for(uint i=0;i<T.d0;i++){
    a.set(V.p+3*T.p[3*i+0]);
    b.set(V.p+3*T.p[3*i+1]);
    c.set(V.p+3*T.p[3*i+2]);
    A += ((b-a)^(c-a)).length();
  }
  return .5*A;
}

double rai::Mesh::getVolume() const{
>>>>>>> 62375d3d
  CHECK(T.d1==3,"");
  rai::Vector z = getMean();
  rai::Vector a,b,c;
  double vol=0.;
  for(uint i=0;i<T.d0;i++){
    a.set(V.p+3*T.p[3*i+0]);
    b.set(V.p+3*T.p[3*i+1]);
    c.set(V.p+3*T.p[3*i+2]);
    vol += (a-z) * ((b-a)^(c-a));
  }
  return vol/6.;
}

double rai::Mesh::meshMetric(const rai::Mesh& trueMesh, const rai::Mesh& estimatedMesh) {
  //basically a Haussdorf metric, stupidly realized by brute force algorithm
  auto haussdorfDistanceOneSide = [](const arr& V1, const arr& V2)->double {
    double distance = 0.0;
    for(uint i = 0; i < V1.d0; i++) {
      double shortestDistance = std::numeric_limits<double>::infinity();
      for(uint j = 0; j < V2.d0; j++) {
        double d = length(V2[j]-V1[i]);
        if(d < shortestDistance) {
          shortestDistance = d;
        }
      }
      if(shortestDistance > distance) {
        distance = shortestDistance;
      }
    }
    return distance;
  };

  return rai::MAX(haussdorfDistanceOneSide(trueMesh.V, estimatedMesh.V), haussdorfDistanceOneSide(estimatedMesh.V, trueMesh.V));
}

double rai::Mesh::getCircum() const{
  if(!T.N) return 0.;
  CHECK(T.d1==2,"");
  double A=0.;
  for(uint i=0;i<T.d0;i++) A += length(V[T(i,0)] - V[T(i,1)]);
  return A;
}

<<<<<<< HEAD
double mlr::Mesh::getCircum(uint i) const{
  if(!T.N) return 0.;
  CHECK(T.d1==3,"");
  double A=0.;
  A += length(V[T(i,0)] - V[T(i,1)]);
  A += length(V[T(i,1)] - V[T(i,2)]);
  A += length(V[T(i,2)] - V[T(i,0)]);
  return A;
}

void mlr::Mesh::write(std::ostream& os) const {
=======
void rai::Mesh::write(std::ostream& os) const {
>>>>>>> 62375d3d
  os <<"Mesh: " <<V.d0 <<" vertices, " <<T.d0 <<" triangles" <<endl;
}

void rai::Mesh::readFile(const char* filename) {
  read(FILE(filename).getIs(), filename+(strlen(filename)-3), filename);
}

void rai::Mesh::read(std::istream& is, const char* fileExtension, const char* filename) {
  bool loaded=false;
  if(!strcmp(fileExtension, "obj")) { readObjFile(is); loaded=true; }
  if(!strcmp(fileExtension, "off")) { readOffFile(is); loaded=true; }
  if(!strcmp(fileExtension, "ply")) { readPLY(filename); loaded=true; }
  if(!strcmp(fileExtension, "tri")) { readTriFile(is); loaded=true; }
  if(!strcmp(fileExtension, "stl") || !strcmp(fileExtension, "STL")) { loaded = readStlFile(is); }
  if(!loaded) HALT("can't read fileExtension '" <<fileExtension <<"' file '" <<filename <<"'");
}

void rai::Mesh::writeTriFile(const char* filename) {
  ofstream os;
  rai::open(os, filename);
  os <<"TRI" <<endl <<endl
     <<V.d0 <<endl
     <<T.d0 <<endl <<endl;
     
  V.write(os, " ", "\n ", "  ");
  os <<endl <<endl;
  T.write(os, " ", "\n ", "  ");
}

void rai::Mesh::readTriFile(std::istream& is) {
  uint i, nV, nT;
  is >>PARSE("TRI") >>nV >>nT;
  V.resize(nV, 3);
  T.resize(nT, 3);
  for(i=0; i<V.N; i++) is >>V.elem(i);
  for(i=0; i<T.N; i++) is >>T.elem(i);
}

void rai::Mesh::writeOffFile(const char* filename) {
  ofstream os;
  rai::open(os, filename);
  uint i;
  os <<"OFF\n" <<V.d0 <<' ' <<T.d0 <<' ' <<0 <<endl;
  for(i=0; i<V.d0; i++) os <<V(i, 0) <<' ' <<V(i, 1) <<' ' <<V(i, 2) <<endl;
  for(i=0; i<T.d0; i++) os <<3 <<' ' <<T(i, 0) <<' ' <<T(i, 1) <<' ' <<T(i, 2) <<endl;
}

void rai::Mesh::readOffFile(std::istream& is) {
  uint i, k, nVertices, nFaces, nEdges, alpha;
  bool color;
  rai::String tag;
  is >>tag;
  if(tag=="OFF") color=false;
  else if(tag=="COFF") color=true;
  else HALT("");
  is >>nVertices >>nFaces >>nEdges;
  CHECK(!nEdges, "can't read edges in off file");
  V.resize(nVertices, 3);
  T.resize(nFaces   , 3);
  if(color) C.resize(nVertices, 3);
  for(i=0; i<V.d0; i++){
    is >>V(i, 0) >>V(i, 1) >>V(i, 2);
    if(color) is >>C(i,0) >>C(i,1) >>C(i,2) >>alpha;
  }
  for(i=0; i<T.d0; i++) {
    is >>k;
    CHECK_EQ(k,3, "can only read triangles from OFF");
    is >>T(i, 0) >>T(i, 1) >>T(i, 2);
  }
}

void rai::Mesh::readPlyFile(std::istream& is) {
  uint i, k, nVertices, nFaces;
  rai::String str;
  is >>PARSE("ply") >>PARSE("format") >>str;
  if(str=="ascii") {
    is >>PARSE("1.0");
    is >>PARSE("element vertex") >>nVertices;
    is >>PARSE("property float32 x") >>PARSE("property float32 y") >>PARSE("property float32 z");
    is >>PARSE("property float32 nx") >>PARSE("property float32 ny") >>PARSE("property float32 nz");
    is >>PARSE("element face") >>nFaces;
    is >>PARSE("property list uint8 int32 vertex_indices") >>PARSE("end_header");
    V.resize(nVertices, 3);
    T.resize(nFaces   , 3);
    double nx, ny, nz;
    for(i=0; i<V.d0; i++) {
      is >>V(i, 0) >>V(i, 1) >>V(i, 2) >>nx >>ny >>nz;
    }
    for(i=0; i<T.d0; i++) {
      is >>k >>T(i, 0) >>T(i, 1) >>T(i, 2);
      CHECK_EQ(k,3, "can only read triangles from ply");
    }
  }
}

#ifdef RAI_extern_ply
void rai::Mesh::writePLY(const char *fn, bool bin) {
  struct PlyFace { unsigned char nverts;  int *verts; };
  struct Vertex { float x,  y,  z ;  };
  uint _nverts = V.d0;
  floatA Vfloat; copy(Vfloat, V);
  Vertex *_vertices  = (Vertex*) Vfloat.p;
  
  PlyProperty vert_props[]  = { /* list of property information for a PlyVertex */
    {"x", Float32, Float32, offsetof(Vertex,x), 0, 0, 0, 0},
    {"y", Float32, Float32, offsetof(Vertex,y), 0, 0, 0, 0},
    {"z", Float32, Float32, offsetof(Vertex,z), 0, 0, 0, 0}
//    {"nx", Float64, Float64, offsetof( Vertex,nx ), 0, 0, 0, 0},
//    {"ny", Float64, Float64, offsetof( Vertex,ny ), 0, 0, 0, 0},
//    {"nz", Float64, Float64, offsetof( Vertex,nz ), 0, 0, 0, 0}
  };
  
  PlyProperty face_props[]  = { /* list of property information for a PlyFace */
    {"vertex_indices", Int32, Int32, offsetof(PlyFace,verts), 1, Uint8, Uint8, offsetof(PlyFace,nverts)},
  };
  
  PlyFile    *ply;
  FILE       *fp = fopen(fn, "w");
  
  const char  *elem_names[]  = { "vertex", "face" };
  ply = write_ply(fp, 2, elem_names, bin? PLY_BINARY_LE : PLY_ASCII);
  
  /* describe what properties go into the PlyVertex elements */
  describe_element_ply(ply, "vertex", _nverts);
  describe_property_ply(ply, &vert_props[0]);
  describe_property_ply(ply, &vert_props[1]);
  describe_property_ply(ply, &vert_props[2]);
//  describe_property_ply(ply, &vert_props[3]);
//  describe_property_ply(ply, &vert_props[4]);
//  describe_property_ply(ply, &vert_props[5]);

  /* describe PlyFace properties (just list of PlyVertex indices) */
  describe_element_ply(ply, "face", T.d0);
  describe_property_ply(ply, &face_props[0]);
  
  header_complete_ply(ply);
  
  //-- put vertices
  put_element_setup_ply(ply, "vertex");
  for(uint i = 0; i < _nverts; i++)  put_element_ply(ply, (void *) &(_vertices[i]));
  
  //-- put tris
  put_element_setup_ply(ply, "face");
  int verts[3] ;
  PlyFace     face ;
  face.nverts = 3 ;
  face.verts  = verts ;
  for(uint i = 0; i < T.d0; i++) {
    face.verts[0] = T(i,0);
    face.verts[1] = T(i,1);
    face.verts[2] = T(i,2);
    put_element_ply(ply, (void *) &face);
  }
  
  close_ply(ply); //calls fclose
  free_ply(ply);
}

void rai::Mesh::readPLY(const char *fn) {
  struct PlyFace {    unsigned char nverts;  int *verts; };
  struct Vertex {    double x,  y,  z ;  byte r,g,b; };
  uint _nverts=0, _ntrigs=0;
  
  PlyProperty vert_props[]  = { /* list of property information for a PlyVertex */
                                {"x", Float64, Float64, offsetof(Vertex,x), 0, 0, 0, 0},
                                {"y", Float64, Float64, offsetof(Vertex,y), 0, 0, 0, 0},
                                {"z", Float64, Float64, offsetof(Vertex,z), 0, 0, 0, 0},
                                //    {"nx", Float64, Float64, offsetof( Vertex,nx ), 0, 0, 0, 0},
                                //    {"ny", Float64, Float64, offsetof( Vertex,ny ), 0, 0, 0, 0},
                                //    {"nz", Float64, Float64, offsetof( Vertex,nz ), 0, 0, 0, 0}
                                {"red", Uint8, Uint8, offsetof(Vertex,r), 0,0,0,0},
                                {"green", Uint8, Uint8, offsetof(Vertex,g), 0,0,0,0},
                                {"blue", Uint8, Uint8, offsetof(Vertex,b), 0,0,0,0}
                              };
  
  PlyProperty face_props[]  = { /* list of property information for a PlyFace */
                                {"vertex_indices", Int32, Int32, offsetof(PlyFace,verts), 1, Uint8, Uint8, offsetof(PlyFace,nverts)},
  };
  
  FILE    *fp  = fopen(fn, "r");
  if(!fp) return;
  PlyFile *ply = read_ply(fp);
  
  //-- get the number of faces and vertices
  for(uint i = 0; i < (uint)ply->num_elem_types; ++i) {
    int elem_count ;
    char *elem_name = setup_element_read_ply(ply, i, &elem_count);
    if(equal_strings("vertex", elem_name)) _nverts = elem_count;
    if(equal_strings("face",   elem_name)) _ntrigs = elem_count;
  }
  V.resize(_nverts,3);
  C.resize(_nverts,3);
  T.resize(_ntrigs,3);

  //-- examine each element type that is in the file (PlyVertex, PlyFace)
  for(int i = 0; i < ply->num_elem_types; ++i)  {
    int elem_count ;
    char *elem_name = setup_element_read_ply(ply, i, &elem_count);
    
    if(equal_strings("vertex", elem_name))   {
      /* set up for getting PlyVertex elements */
      setup_property_ply(ply, &vert_props[0]);
      setup_property_ply(ply, &vert_props[1]);
      setup_property_ply(ply, &vert_props[2]);
      setup_property_ply(ply, &vert_props[3]);
      setup_property_ply(ply, &vert_props[4]);
      setup_property_ply(ply, &vert_props[5]);

      Vertex vertex;
      for(uint j = 0; j < _nverts; ++j){
        get_element_ply(ply, &vertex);
        V(j,0) = vertex.x;
        V(j,1) = vertex.y;
        V(j,2) = vertex.z;
        C(j,0) = vertex.r;
        C(j,1) = vertex.g;
        C(j,2) = vertex.b;
      }
    } else if(equal_strings("face", elem_name))  {
      /* set up for getting PlyFace elements */
      /* (all we need are PlyVertex indices) */
      setup_property_ply(ply, &face_props[0]) ;
      PlyFace     face ;
      for(uint j = 0; j < _ntrigs; ++j)   {
        get_element_ply(ply, (void *) &face);
        if(face.nverts != 3)
          HALT("not a triangulated surface: polygon " <<j <<" has " <<face.nverts <<" sides") ;
          
        T(j,0) = face.verts[0];
        T(j,1) = face.verts[1];
        T(j,2) = face.verts[2];
        
        free(face.verts) ;
      }
    } else /* all non-PlyVertex and non-PlyFace elements are grabbed here */
      get_other_element_ply(ply);
  }
  
  close_ply(ply); //calls fclose
  free_ply(ply);
}
#else
void rai::Mesh::writePLY(const char *fn, bool bin) { NICO }
void rai::Mesh::readPLY(const char *fn) { NICO }
#endif

bool rai::Mesh::readStlFile(std::istream& is) {
  //first check if binary
  if(rai::parse(is, "solid", true)) { //is ascii
    rai::String name;
    is >>name;
    uint i, k=0, k0;
    double x, y, z;
//    cout <<"reading STL file -- object name '" <<name <<"'..." <<endl;
    V.resize(10000);
    //1st pass
    for(i=0, k=0;; i++) {
      k0=k;
      if(k>V.N-10) V.resizeCopy(2*V.N);
      if(!(i%100)) cout <<"\r" <<i <<' ' <<i*7;
      if(rai::peerNextChar(is)!='f') break;
      is >>PARSE("facet");
      is >>PARSE("normal") >>x >>y >>z;  rai::skip(is);
      is >>PARSE("outer") >>PARSE("loop");      rai::skip(is);
      is >>PARSE("vertex")>>V(k++); is>>V(k++); is>>V(k++);   rai::skip(is);
      is >>PARSE("vertex")>>V(k++); is>>V(k++); is>>V(k++);   rai::skip(is);
      is >>PARSE("vertex")>>V(k++); is>>V(k++); is>>V(k++);   rai::skip(is);
      is >>PARSE("endloop");             rai::skip(is);
      is >>PARSE("endfacet");            rai::skip(is);
      if(!is.good()) {
        RAI_MSG("reading error - skipping facet " <<i <<" (line " <<i*7+2 <<")");
        is.clear();
        cout <<1 <<endl;
        rai::skipUntil(is, "endfacet");
        cout <<2 <<endl;
        k=k0;
      }
    }
    is >>PARSE("endsolid");
    if(!is.good()) RAI_MSG("couldn't read STL end tag (line" <<i*7+2);
    cout <<"... STL file read: #tris=" <<i <<" #lines=" <<i*7+2 <<endl;
    CHECK(!(k%9), "not mod 9..");
    V.resizeCopy(k/3, 3);
    T.resize(k/9, 3);
    for(i=0; i<T.N; i++) { T.elem(i)=i; }
  } else { //is binary
    is.clear();
    is.seekg(0, std::ios::beg);
    char header[80];
    is.read(header, 80);
    uint ntri;
    is.read((char*)&ntri, sizeof(ntri));
    T.resize(ntri,3);
    floatA Vfloat(3*ntri,3);
    float normal[3];
    uint16_t att;
    for(uint i=0; i<ntri; i++) {
      is.read((char*)&normal, 3*Vfloat.sizeT);
      is.read((char*)&Vfloat(3*i,0), 9*Vfloat.sizeT);
      T(i,0)=3*i+0;  T(i,1)=3*i+1;  T(i,2)=3*i+2;
      is.read((char*)&att, 2);
      CHECK_EQ(att,0,"this stl file is broke");
    }
    copy(V,Vfloat);
  }
  return true;
}

/*void rai::Mesh::getOBJ(char* filename){
  if(!glm){
  glm = glmReadOBJ(filename);
  glmReverseWinding(glm);
  }

  ////glmUnitize(glm);
  glmFacetNormals(glm);
  glmVertexNormals(glm, 90.0);

  // creates a display list for the OBJ
  ////  g._pmodel_displaylist = glmList(glm, GLM_SMOOTH | GLM_MATERIAL);
  }*/

uint& Tni(uint, uint) { static uint dummy; return dummy; } //normal index


rai::String str;

char *strn(std::istream& is){
  str.read(is," \n\t\r"," \n\t\r",true); //we once had a character '\d' in there -- for Windows?
  CHECK(is.good(),"could not read line");
  return str.p;
}

/** initialises the ascii-obj file "filename"*/
void rai::Mesh::readObjFile(std::istream& is) {
  // make a first pass through the file to get a count of the number
  // of vertices, normals, texcoords & triangles
  uint nV, nN, nTex, nT;
  nV = nN = nTex = nT = 0;
  int v, n, t;

//  // we only want to parse the relevant subpart/submesh of the mesh therefore
//  // jump to the right position and stop parsing at the right positon.
//  if (parsing_pos_start > -1)
//    is.seekg(parsing_pos_start); //  fseek(file, parsing_pos_start, SEEK_SET);

//  while ((sscanf(strn(is), "%s", str.p) != EOF) && (ftell(file) < parsing_pos_end)) {
  strn(is);
  for(bool ex=false;!ex;){
//    if(parsing_pos_start>-1 && is.tellg()>=parsing_pos_end) break;
    switch(str.p[0]) {
      case '\0':
        is.clear();
        ex=true;
        break; //EOF
      case '#':
        rai::skipRestOfLine(is);
        strn(is);
        break;
      case 'v':
        switch(str.p[1]) {
          case '\0': nV++;    rai::skipRestOfLine(is); break;  // vertex
          case 'n':  nN++;    rai::skipRestOfLine(is); break;  // normal
          case 't':  nTex++;  rai::skipRestOfLine(is); break;  // texcoord
          default: HALT("firstPass(): Unknown token '" <<str.p <<"'");  break;
        }
        strn(is);
        break;
      case 'f':               // face
        v = n = t = 0;
        strn(is);
        // can be one of %d, %d//%d, %d/%d, %d/%d/%d %d//%d
        if(strstr(str.p, "//")) {
          // v//n
          CHECK(sscanf(str.p   , "%d//%d", &v, &n), "fscan failed");
          CHECK(sscanf(strn(is), "%d//%d", &v, &n), "fscan failed");
          CHECK(sscanf(strn(is), "%d//%d", &v, &n), "fscan failed");
          nT++;
          while(sscanf(strn(is), "%d//%d", &v, &n) > 0) nT++;
        } else if(sscanf(str.p, "%d/%d/%d", &v, &t, &n) == 3) {
          // v/t/n
          CHECK(sscanf(strn(is), "%d/%d/%d", &v, &t, &n), "fscan failed");
          CHECK(sscanf(strn(is), "%d/%d/%d", &v, &t, &n), "fscan failed");
          nT++;
          while(sscanf(strn(is), "%d/%d/%d", &v, &t, &n) > 0) nT++;
        } else if(sscanf(str.p, "%d/%d", &v, &t) == 2) {
          // v/t
          CHECK(sscanf(strn(is), "%d/%d", &v, &t), "fscan failed");
          CHECK(sscanf(strn(is), "%d/%d", &v, &t), "fscan failed");
          nT++;
          while(sscanf(strn(is), "%d/%d", &v, &t) > 0) nT++;
        } else {
          // v
          CHECK(sscanf(strn(is), "%d", &v), "fscan failed");
          CHECK(sscanf(strn(is), "%d", &v), "fscan failed");
          nT++;
          while(sscanf(strn(is), "%d", &v) > 0) nT++;
        }
        break;
        
      default:  RAI_MSG("unsupported .obj file tag '" <<str <<"'");  rai::skipRestOfLine(is);  strn(is);  break;
    }
  }
  
  //allocate memory
  V.resize(nV, 3);
  Vn.resize(nN, 3);
  T.resize(nT, 3);
  Tn.resize(nT, 3);
  if(nTex) Tt.resize(nT, 3);
  //if(nVN) N.resize(nVN, 3);
  if(nTex) tex.resize(nTex, 2);
  
  // rewind to beginning of file and read in the data this pass
  is.seekg(0);
  is.clear();
//  if (parsing_pos_start > -1)
//    is.seekg(parsing_pos_start); //  fseek(file, parsing_pos_start, SEEK_SET);
  
  /* on the second pass through the file, read all the data into the
     allocated arrays */
  nV = nN = nTex = nT = 0;
  ////_material = 0;
  
//  while ((sscanf(strn(is), "%s", str.p) != EOF) && (ftell(file) < parsing_pos_end)) {
  strn(is);
  for(bool ex=false;!ex;){
//    if(parsing_pos_start>-1 && is.tellg()>=parsing_pos_end) break;
    switch(str.p[0]) {
      case '\0':
        is.clear();
        ex=true;
        break; //EOF
      case '#':
        rai::skipRestOfLine(is);
        strn(is);
        break;  //comment
      case 'v':               // v, vn, vt
        switch(str.p[1]) {
          case '\0': is >>V(nV, 0) >>V(nV, 1) >> V(nV, 2);  nV++;  break;  //vertex
          case 'n':  is >>Vn(nN, 0) >>Vn(nN, 1) >>Vn(nN, 2);  nN++;  break;  //normal
          case 't':  is >>tex(nTex, 0) >>tex(nTex, 1);   nTex++;  break;  //texcoord
        }
        strn(is);
        break;
      case 'f':               // face
        v = n = t = 0;
        strn(is);
        if(strstr(str.p, "//")) {
          // v//vn
          sscanf(str.p, "%d//%d", &v, &n);
          
          T(nT, 0) = v < 0 ? v + nV : v;
          Tni(nT, 0) = n < 0 ? n + nN : n;
          CHECK(sscanf(strn(is), "%d//%d", &v, &n), "fscan failed");
          T(nT, 1) = v < 0 ? v + nV : v;
          Tni(nT, 1) = n < 0 ? n + nN : n;
          CHECK(sscanf(strn(is), "%d//%d", &v, &n), "fscan failed");
          T(nT, 2) = v < 0 ? v + nV : v;
          Tni(nT, 2) = n < 0 ? n + nN : n;
          //// group->triangles[group->nT++] = nT;
          nT++;
          while(sscanf(strn(is), "%d//%d", &v, &n) > 0) {
            T(nT, 0) = T(nT-1, 0);
            Tni(nT, 0) = Tni(nT-1, 0);
            T(nT, 1) = T(nT-1, 2);
            Tni(nT, 1) = Tni(nT-1, 2);
            T(nT, 2) = v < 0 ? v + nV : v;
            Tni(nT, 2) = n < 0 ? n + nN : n;
            //// group->triangles[group->numtriangles++] = numtriangles;
            nT++;
          }
        } else if(sscanf(str.p, "%d/%d/%d", &v, &t, &n) == 3) {
          // v/vt/vn
          T(nT, 0) = v < 0 ? v + nV : v;
          Tt(nT, 0) = t < 0 ? t + nTex : t;
          Tni(nT, 0) = n < 0 ? n + nN : n;
          CHECK(sscanf(strn(is), "%d/%d/%d", &v, &t, &n), "fscan failed");
          T(nT, 1) = v < 0 ? v + nV : v;
          Tt(nT, 1) = t < 0 ? t + nTex : t;
          Tni(nT, 1) = n < 0 ? n + nN : n;
          CHECK(sscanf(strn(is), "%d/%d/%d", &v, &t, &n), "fscan failed");
          T(nT, 2) = v < 0 ? v + nV : v;
          Tt(nT, 2) = t < 0 ? t + nTex : t;
          Tni(nT, 2) = n < 0 ? n + nN : n;
          //// group->triangles[group->numtriangles++] = numtriangles;
          nT++;
          while(sscanf(strn(is), "%d/%d/%d", &v, &t, &n) > 0) {
            T(nT, 0) = T(nT-1, 0);  Tt(nT, 0) = Tt(nT-1, 0);  Tni(nT, 0) = Tni(nT-1, 0);
            T(nT, 1) = T(nT-1, 2);  Tt(nT, 1) = Tt(nT-1, 2);  Tni(nT, 1) = Tni(nT-1, 2);
            T(nT, 2) = v < 0 ? v + nV : v;
            Tt(nT, 2) = t < 0 ? t + nTex : t;
            Tni(nT, 2) = n < 0 ? n + nN : n;
            //// group->triangles[group->numtriangles++] = numtriangles;
            nT++;
          }
        } else if(sscanf(str.p, "%d/%d", &v, &t) == 2) {
          // v/vt
          T(nT, 0) = v < 0 ? v + nV : v;
          Tt(nT, 0) = t < 0 ? t + nTex : t;
          CHECK(sscanf(strn(is), "%d/%d", &v, &t), "fscan failed");
          T(nT, 1) = v < 0 ? v + nV : v;
          Tt(nT, 1) = t < 0 ? t + nTex : t;
          CHECK(sscanf(strn(is), "%d/%d", &v, &t), "fscan failed");
          T(nT, 2) = v < 0 ? v + nV : v;
          Tt(nT, 2) = t < 0 ? t + nTex : t;
          //// group->triangles[group->numtriangles++] = numtriangles;
          nT++;
          while(sscanf(strn(is), "%d/%d", &v, &t) > 0) {
            T(nT, 0) = T(nT-1, 0);  Tt(nT, 0) = Tt(nT-1, 0);  T(nT, 1) = T(nT-1, 2);
            Tt(nT, 1) = Tt(nT-1, 2);  T(nT, 2) = v < 0 ? v + nV : v;  Tt(nT, 2) = t < 0 ? t + nTex : t;
            //// group->triangles[group->numtriangles++] = numtriangles;
            nT++;
          }
        } else {
          // v
          sscanf(str.p, "%d", &v);
          T(nT, 0) = v < 0 ? v + nV : v;
          CHECK(sscanf(strn(is), "%d", &v), "fscan failed");
          T(nT, 1) = v < 0 ? v + nV : v;
          CHECK(sscanf(strn(is), "%d", &v), "fscan failed");
          T(nT, 2) = v < 0 ? v + nV : v;
          //// group->triangles[group->numtriangles++] = nT;
          nT++;
          while(sscanf(strn(is), "%d", &v) > 0) {
            T(nT, 0) = T(nT-1, 0);
            T(nT, 1) = T(nT-1, 2);
            T(nT, 2) = v < 0 ? v + nV : v;
            //// group->triangles[group->numtriangles++] = numtriangles;
            nT++;
          }
        }
        break;
        
      default:  rai::skipRestOfLine(is);  strn(is);  break;
    }
  }
  
  //CONVENTION!: start counting vertex indices from 0!!
  T -= 1u;
  CHECK(T.max() < nV, "");
  if(nTex){
    Tt -= 1u;
    CHECK(Tt.max() < nTex, "");
  }
}

//===========================================================================
// Util
/**
 * @brief Return the position of the submesh in the obj file in bytes (can be
 * used by fseek).
 *
 * @param filename file to parse.
 */
uintA getSubMeshPositions(const char* filename) {
  CHECK(rai::String(filename).endsWith("obj"),
        "getSubMeshPositions parses only obj files.");
  FILE* file;
  char buf[128];
  file = fopen(filename, "r");
  CHECK(file,
        "can't open data file " << filename << "; cwd is " << getcwd_string());

  int flag = 0;
  long start_pos = 0;
  long end_pos = 0;

  uintA result;
  while(fscanf(file, "%s", buf) != EOF) {
    switch(buf[0]) {
      case 'v': {
        if (flag > 0) {
          end_pos = ftell(file) - 1;
          result.append(TUP((uint)start_pos, (uint)end_pos));
          start_pos = end_pos;
          flag =0; }
      } break;
      case 'f': {
        flag=1;
      } break;
    }
  }

  end_pos = ftell(file) - 1;
  result.append(TUP((uint)start_pos, (uint)end_pos));
  result.reshape(result.N/2,2);
  return result;
}

#ifdef RAI_GL

extern void glColor(float r, float g, float b, float alpha);

<<<<<<< HEAD
/// GL routine to draw a mlr::Mesh
void mlr::Mesh::glDraw(struct OpenGL& gl) {
=======
/// GL routine to draw a rai::Mesh
void rai::Mesh::glDraw(struct OpenGL&) {
>>>>>>> 62375d3d
  if(Geo_mesh_drawColors){
    if(C.nd==1){
      CHECK(C.N==3 || C.N==4, "need a basic color");
      GLboolean light=true;
      glGetBooleanv(GL_LIGHTING, &light);
      GLfloat col[4] = { (float)C(0), (float)C(1), (float)C(2), (C.N==3?1.f:(float)C(3)) };
      glColor4fv(col);
      if(light) glMaterialfv(GL_FRONT_AND_BACK, GL_AMBIENT_AND_DIFFUSE, col);
    }
  }

  if(!T.N){  //-- draw point cloud
    if(!V.N) return;
    CHECK(V.nd==2 && V.d1==3, "wrong dimension");
    glPointSize(3.);
    glDisable(GL_LIGHTING);

    glEnableClientState(GL_VERTEX_ARRAY);
    if(C.N==V.N) glEnableClientState(GL_COLOR_ARRAY); else glDisableClientState(GL_COLOR_ARRAY);

    glVertexPointer(3, GL_DOUBLE, V.d1-3, V.p);
    if(C.N==V.N) glColorPointer(3, GL_DOUBLE, C.d1-3, C.p );

    glDrawArrays(GL_POINTS, 0, V.d0);
    glDisableClientState(GL_VERTEX_ARRAY);

    glEnable(GL_LIGHTING);
    glPointSize(1.);
    return;
  }

  if(T.d1==2){ //-- draw lines
    glLineWidth(3.f);
    glBegin(GL_LINES);
    for(uint t=0; t<T.d0; t++) {
      glVertex3dv(&V(T(t, 0), 0));
      glVertex3dv(&V(T(t, 1), 0));
    }
    glEnd();
    return;
  }

  //-- draw a mesh
  if(V.d0!=Vn.d0 || T.d0!=Tn.d0) computeNormals();

#if 0
  if(!C.N || C.nd==1 || C.d0==V.d0){ //we have colors for each vertex -> use index arrays

    if(Vt.N) glBindTexture(GL_TEXTURE_2D, texture);


    //  glShadeModel(GL_FLAT);
    glShadeModel(GL_SMOOTH);
    glEnableClientState(GL_VERTEX_ARRAY);
    glEnableClientState(GL_NORMAL_ARRAY);
    if(C.N==V.N) glEnableClientState(GL_COLOR_ARRAY); else glDisableClientState(GL_COLOR_ARRAY);
    if(C.N==V.N) glDisable(GL_LIGHTING); //because lighting requires ambiance colors to be set..., not just color..
    if(Vt.N) glEnableClientState(GL_TEXTURE_COORD_ARRAY); else glDisableClientState(GL_TEXTURE_COORD_ARRAY);


    glVertexPointer(3, GL_DOUBLE, 0, V.p);
    glNormalPointer(GL_DOUBLE, 0, Vn.p);
    if(C.N==V.N) glColorPointer(3, GL_DOUBLE, 0, C.p);
    if(Vt.N) glTexCoordPointer(2, GL_DOUBLE, 0, Vt.p );

    glDrawElements(GL_TRIANGLES, T.N, GL_UNSIGNED_INT, T.p);

    if(C.N) glEnable(GL_LIGHTING);

  }else{ //we have colors for each tri -> render tris directly and with tri-normals

    CHECK_EQ(C.d0, T.d0, "");
    CHECK_EQ(Tn.d0, T.d0, "");
    glShadeModel(GL_FLAT);
    glBegin(GL_TRIANGLES);
    GLboolean light=true;
    glGetBooleanv(GL_LIGHTING, &light); //this doesn't work!!?? even when disabled, returns true; never changes 'light'
    for(uint t=0; t<T.d0; t++) {
      uint   *tri  = T.p  + 3*t; //&T(t, 0);
      double *col  = C.p  + 3*t; //&C(t, 0);
      double *norm = Tn.p + 3*t; //&Tn(t, 0);

      GLfloat ambient[4] = { (float)col[0], (float)col[1], (float)col[2], 1.f };
      if(!light) glColor4fv(ambient);
      else       glMaterialfv(GL_FRONT_AND_BACK, GL_AMBIENT_AND_DIFFUSE, ambient);

      glNormal3dv(norm);
      glVertex3dv(V.p + 3*tri[0]); //&V(tri[0],0);
      glVertex3dv(V.p + 3*tri[1]);
      glVertex3dv(V.p + 3*tri[2]);
    }
    glEnd();
  }
#elif 1 //simple with vertex normals
  uint i, v;
  if(Tt.N && texImg.N && Geo_mesh_drawColors){
    glShadeModel(GL_SMOOTH);
    glEnable(GL_TEXTURE_2D);

    if(texture<0){
      GLuint texName;
      glGenTextures(1, &texName);
      texture = texName;
      glBindTexture(GL_TEXTURE_2D, texture);

      if(texImg.d2==4) glTexImage2D(GL_TEXTURE_2D, 0, GL_RGBA, texImg.d1, texImg.d0, 0, GL_RGBA, GL_UNSIGNED_BYTE, texImg.p);
      glTexParameteri(GL_TEXTURE_2D, GL_TEXTURE_WRAP_S, GL_CLAMP_TO_EDGE);
      glTexParameteri(GL_TEXTURE_2D, GL_TEXTURE_WRAP_T, GL_CLAMP_TO_EDGE);
      glTexParameteri(GL_TEXTURE_2D, GL_TEXTURE_MIN_FILTER, GL_LINEAR);
      glTexParameteri(GL_TEXTURE_2D, GL_TEXTURE_MAG_FILTER, GL_LINEAR);
    }else{
      glBindTexture(GL_TEXTURE_2D, texture);
    }
    //    glColor3f(1.,1.,1.);
    glDisable(GL_LIGHTING);
  }
  glBegin(GL_TRIANGLES);
  for(i=0; i<T.d0; i++) {
    if(C.d0==T.d0){
      if(C.d1==3) glColor(C(i, 0), C(i, 1), C(i, 2), 1.);
      if(C.d1==1) glColorId(C(i,0));
    }
    v=T(i, 0);  glNormal3dv(&Vn(v, 0));  if(C.d0==V.d0) glColor3dv(&C(v, 0));  if(Tt.N) glTexCoord2dv(&tex(Tt(i, 0), 0));  glVertex3dv(&V(v, 0));
    v=T(i, 1);  glNormal3dv(&Vn(v, 0));  if(C.d0==V.d0) glColor3dv(&C(v, 0));  if(Tt.N) glTexCoord2dv(&tex(Tt(i, 1), 0));  glVertex3dv(&V(v, 0));
    v=T(i, 2);  glNormal3dv(&Vn(v, 0));  if(C.d0==V.d0) glColor3dv(&C(v, 0));  if(Tt.N) glTexCoord2dv(&tex(Tt(i, 2), 0));  glVertex3dv(&V(v, 0));
  }
  glEnd();
  if(Tt.N && texImg.N &&  Geo_mesh_drawColors){
    glDisable(GL_TEXTURE_2D);
    glEnable(GL_LIGHTING);
  }
#else //simple with triangle normals
#if 0 //draw normals
  glColor(.5, 1., .0);
  Vector a, b, c, x;
  for(i=0; i<T.d0; i++) {
    glBegin(GL_LINES);
    a.set(&V(T(i, 0), 0)); b.set(&V(T(i, 1), 0)); c.set(&V(T(i, 2), 0));
    x.setZero(); x+=a; x+=b; x+=c; x/=3;
    glVertex3dv(x.v);
    a.set(&Tn(i, 0));
    x+=.05*a;
    glVertex3dv(x.v);
    glEnd();
  }
#endif
#endif

  if(orsDrawWires) { //on top of mesh
#if 0
    uint t;
    for(t=0; t<T.d0; t++) {
      glBegin(GL_LINE_LOOP);
      glVertex3dv(&V(T(t, 0), 0));
      glVertex3dv(&V(T(t, 1), 0));
      glVertex3dv(&V(T(t, 2), 0));
      glEnd();
    }
#else
    glEnableClientState(GL_VERTEX_ARRAY);
    glDisableClientState(GL_NORMAL_ARRAY);
    if(C.N==V.N) glEnableClientState(GL_COLOR_ARRAY); else glDisableClientState(GL_COLOR_ARRAY);

    glVertexPointer(3, GL_DOUBLE, 0, V.p);
    if(C.N==V.N) glColorPointer(3, GL_DOUBLE, 0, C.p);
    glDrawElements(GL_LINE_STRIP, T.N, GL_UNSIGNED_INT, T.p);
#endif
  }

}

#else //RAI_GL

void rai::Mesh::glDraw(struct OpenGL&) { NICO }
void glDrawMesh(void*) { NICO }
void glTransform(const rai::Transformation&) { NICO }
#endif

//==============================================================================

extern OpenGL& NoOpenGL;

void glDrawMeshes(void *P){
#ifdef RAI_GL
  MeshA& meshes = *((MeshA*)P);
  double GLmatrix[16];
  for(rai::Mesh& mesh:meshes){
    glPushMatrix();
    mesh.glX.getAffineMatrixGL(GLmatrix);
    glLoadMatrixd(GLmatrix);
    mesh.glDraw(NoOpenGL);
    glPopMatrix();
  }
#endif
}

//==============================================================================

void inertiaSphere(double *I, double& mass, double density, double radius) {
  double r2=radius*radius;
  if(density) mass=density*4./3.*RAI_PI*r2*radius;
  I[1]=I[2]=I[3]=I[5]=I[6]=I[7]=0.;
  I[0]=.4*mass*r2;
  I[4]=.4*mass*r2;
  I[8]=.4*mass*r2;
}

void inertiaBox(double *I, double& mass, double density, double dx, double dy, double dz) {
  if(density) mass=density*dx*dy*dz;
  I[1]=I[2]=I[3]=I[5]=I[6]=I[7]=0.;
  double x2=dx*dx, y2=dy*dy, z2=dz*dz;
  I[0]=mass/12.*(y2+z2);
  I[4]=mass/12.*(x2+z2);
  I[8]=mass/12.*(x2+y2);
}

void inertiaCylinder(double *I, double& mass, double density, double height, double radius) {
  double r2=radius*radius, h2=height*height;
  if(density) mass=density*RAI_PI*r2*height;
  I[1]=I[2]=I[3]=I[5]=I[6]=I[7]=0.;
  I[0]=mass/12.*(3.*r2+h2);
  I[4]=mass/12.*(3.*r2+h2);
  I[8]=mass/2.*r2;
}


//===========================================================================
//
// GJK interface
//

#ifdef RAI_extern_GJK
GJK_point_type& NoPointType = *((GJK_point_type*)NULL);
template<> const char* rai::Enum<GJK_point_type>::names []={ "GJK_none", "GJK_vertex", "GJK_edge", "GJK_face", NULL };
double GJK_sqrDistance(const rai::Mesh& mesh1, const rai::Mesh& mesh2,
                       const rai::Transformation& t1, const rai::Transformation& t2,
                       rai::Vector& p1, rai::Vector& p2,
                       rai::Vector& e1, rai::Vector& e2,
                       GJK_point_type& pt1, GJK_point_type& pt2){
  // convert meshes to 'Object_structures'
  Object_structure m1,m2;
  rai::Array<double*> Vhelp1, Vhelp2;
  m1.numpoints = mesh1.V.d0;  m1.vertices = mesh1.V.getCarray(Vhelp1);  m1.rings=NULL; //TODO: rings would make it faster
  m2.numpoints = mesh2.V.d0;  m2.vertices = mesh2.V.getCarray(Vhelp2);  m2.rings=NULL;

  // convert transformations to affine matrices
  arr T1,T2;
  rai::Array<double*> Thelp1, Thelp2;
  if(&t1){  T1=t1.getAffineMatrix();  T1.getCarray(Thelp1);  }
  if(&t2){  T2=t2.getAffineMatrix();  T2.getCarray(Thelp2);  }

  // call GJK
  simplex_point simplex;
  double d2 = gjk_distance(&m1, Thelp1.p, &m2, Thelp2.p, (&p1?p1.p():NULL), (&p2?p2.p():NULL), &simplex, 0);

//  cout <<"simplex npts=" <<simplex.npts <<endl;
//  cout <<"simplex lambda=" <<arr(simplex.lambdas, 4) <<endl;
//  cout <<"simplex 1=" <<intA(simplex.simplex1, 4) <<endl;
//  cout <<"simplex 2=" <<intA(simplex.simplex2, 4) <<endl;

//  arr P1=zeros(3), P2=zeros(3);
//  for(int i=0;i<simplex.npts;i++) P1 += simplex.lambdas[i] * arr(simplex.coords1[i],3);
//  for(int i=0;i<simplex.npts;i++) P2 += simplex.lambdas[i] * arr(simplex.coords2[i],3);
//  cout <<"P1=" <<P1 <<", " <<p1 <<endl;
//  cout <<"P2=" <<P2 <<", " <<p2 <<endl;

  // analyze point types
  if(&e1 && &e2){
    e1.setZero();
    e2.setZero();
    pt1=GJK_vertex;
    pt2=GJK_vertex;
    if(d2<1e-6) return d2;

    if(simplex.npts==1){

    }else if(simplex.npts==2){

      if(simplex.simplex1[0]==simplex.simplex1[1]){
        pt1=GJK_vertex;
      }else{
        pt1=GJK_edge;
        for(uint i=0;i<3;i++) e1(i) = simplex.coords1[0][i] - simplex.coords1[1][i];
        e1.normalize();
      }
      if(simplex.simplex2[0]==simplex.simplex2[1]){
        pt2=GJK_vertex;
      }else{
        pt2=GJK_edge;
        for(uint i=0;i<3;i++) e2(i) = simplex.coords2[0][i] - simplex.coords2[1][i];
        e2.normalize();
      }

    }else if(simplex.npts==3){

      // 1st point
      if(simplex.simplex1[0]==simplex.simplex1[1] && simplex.simplex1[0]==simplex.simplex1[2]){
        pt1=GJK_vertex;
      }else if(simplex.simplex1[0]!=simplex.simplex1[1] && simplex.simplex1[0]!=simplex.simplex1[2] && simplex.simplex1[1]!=simplex.simplex1[2]){
        pt1=GJK_face;
      }else{
        pt1=GJK_edge;
        if(simplex.simplex1[0]==simplex.simplex1[1]){
          for(uint i=0;i<3;i++) e1(i) = simplex.coords1[0][i] - simplex.coords1[2][i];
        }else{
          for(uint i=0;i<3;i++) e1(i) = simplex.coords1[0][i] - simplex.coords1[1][i];
        }
        e1.normalize();
      }

      // 2nd point
      if(simplex.simplex2[0]==simplex.simplex2[1] && simplex.simplex2[0]==simplex.simplex2[2]){
        pt2=GJK_vertex;
      }else if(simplex.simplex2[0]!=simplex.simplex2[1] && simplex.simplex2[0]!=simplex.simplex2[2] && simplex.simplex2[1]!=simplex.simplex2[2]){
        pt2=GJK_face;
      }else{
        pt2=GJK_edge;
        if(simplex.simplex2[0]==simplex.simplex2[1]){
          for(uint i=0;i<3;i++) e2(i) = simplex.coords2[0][i] - simplex.coords2[2][i];
        }else{
          for(uint i=0;i<3;i++) e2(i) = simplex.coords2[0][i] - simplex.coords2[1][i];
        }
        e2.normalize();
      }

    }else{
      if(d2>EPSILON) LOG(-2) <<"GJK converges to simplex!";
    }

//    cout <<"point types= " <<pt1 <<' ' <<pt2 <<endl;
//    CHECK(!(pt1==3 && pt2==3),"");
//    CHECK(!(pt1==2 && pt2==3),"");
//    CHECK(!(pt1==3 && pt2==2),"");
  }

  return d2;
}
#else
double GJK_distance(rai::Mesh& mesh1, rai::Mesh& mesh2,
                    rai::Transformation& t1, rai::Transformation& t2,
                    rai::Vector& p1, rai::Vector& p2){ NICO }
#endif


//===========================================================================
//
// Lewiner interface
//

#ifdef RAI_extern_Lewiner
#  include "Lewiner/MarchingCubes.h"


void rai::Mesh::setImplicitSurface(ScalarFunction f, double lo, double hi, uint res) {
  MarchingCubes mc(res, res, res);
  mc.init_all() ;
  double startTime = rai::timerRead();
  //compute data
  uint k=0, j=0, i=0;
  float x=lo, y=lo, z=lo;
  for(k=0; k<res; k++) {
    z = lo+k*(hi-lo)/res;
    for(j=0; j<res; j++) {
      y = lo+j*(hi-lo)/res;
      for(i=0; i<res; i++) {
        x = lo+i*(hi-lo)/res;
        mc.set_data(f(NoArr, NoArr, ARR((double)x, (double)y, (double)z)), i, j, k) ;
      }
    }
  }
  cout << "calculation of data took: " << rai::timerRead() - startTime << " seconds" << endl;
  mc.run();
  mc.clean_temps();

  //convert to Mesh
  clear();
  V.resize(mc.nverts(), 3);
  T.resize(mc.ntrigs(), 3);
  for(i=0; i<V.d0; i++) {
    V(i, 0)=lo+mc.vert(i)->x*(hi-lo)/res;
    V(i, 1)=lo+mc.vert(i)->y*(hi-lo)/res;
    V(i, 2)=lo+mc.vert(i)->z*(hi-lo)/res;
  }
  for(i=0; i<T.d0; i++) {
    T(i, 0)=mc.trig(i)->v1;
    T(i, 1)=mc.trig(i)->v2;
    T(i, 2)=mc.trig(i)->v3;
  }
}


void rai::Mesh::setImplicitSurface(ScalarFunction f, double xLo, double xHi, double yLo, double yHi, double zLo, double zHi, uint res) {
  MarchingCubes mc(res, res, res);
  mc.init_all() ;

  //compute data
  uint k=0, j=0, i=0;
  float x, y, z;
  for(k=0; k<res; k++) {
    z = zLo+k*(zHi-zLo)/res;
    for(j=0; j<res; j++) {
      y = yLo+j*(yHi-yLo)/res;
      for(i=0; i<res; i++) {
        x = xLo+i*(xHi-xLo)/res;
        mc.set_data(f(NoArr, NoArr, ARR((double)x, (double)y, (double)z)), i, j, k) ;
      }
    }
  }

  mc.run();
  mc.clean_temps();

  //convert to Mesh
  clear();
  V.resize(mc.nverts(), 3);
  T.resize(mc.ntrigs(), 3);
  for(i=0; i<V.d0; i++) {
    V(i, 0)=xLo+mc.vert(i)->x*(xHi-xLo)/res;
    V(i, 1)=yLo+mc.vert(i)->y*(yHi-yLo)/res;
    V(i, 2)=zLo+mc.vert(i)->z*(zHi-zLo)/res;
  }
  for(i=0; i<T.d0; i++) {
    T(i, 0)=mc.trig(i)->v1;
    T(i, 1)=mc.trig(i)->v2;
    T(i, 2)=mc.trig(i)->v3;
  }
}

#else //extern_Lewiner
void rai::Mesh::setImplicitSurface(ScalarFunction f, double lo, double hi, uint res) {
  NICO
}
#endif
/** @} */

//===========================================================================

DistanceFunction_Sphere::DistanceFunction_Sphere(const rai::Transformation& _t, double _r):t(_t),r(_r){
  ScalarFunction::operator=( [this](arr& g, arr& H, const arr& x)->double{ return f(g,H,x); } );
}

double DistanceFunction_Sphere::f(arr& g, arr& H, const arr& x){
  arr d = x-conv_vec2arr(t.pos);
  double len = length(d);
  if(&g) g = d/len;
  if(&H) H = 1./len * (eye(3) - (d^d)/(len*len));
  return len-r;
}

//===========================================================================

//double DistanceFunction_InfCylinder::fs(arr& g, arr& H, const arr& x){
//  z = z / length(z);
//  arr a = (x-c) - scalarProduct((x-c), z) * z;
//  arr I(x.d0,x.d0);
//  uint i;
//  double na = length(a);

//  if(&g) g = s*a/na;
//  if(&H){
//    I.setZero();
//    for(i=0;i<x.d0;++i) I(i,i)=1;
//    H = s/na * (I - z*(~z) - 1/(na*na) * a*(~a));
//  }
//  return s*(na-r);
//}

//===========================================================================

DistanceFunction_Cylinder::DistanceFunction_Cylinder(const rai::Transformation& _t, double _r, double _dz):t(_t),r(_r),dz(_dz){
  ScalarFunction::operator=( [this](arr& g, arr& H, const arr& x)->double{ return f(g,H,x); } );
}

double DistanceFunction_Cylinder::f(arr& g, arr& H, const arr& x){
  arr z = conv_vec2arr(t.rot.getZ());
  arr c = conv_vec2arr(t.pos);
  arr b = scalarProduct(x-c, z) * z;
  arr a = (x-c) - b;
  arr I(3,3);
  double la = length(a);
  double lb = length(b);
  arr aaTovasq = 1/(la*la) * (a^a);
  arr zzT = z^z;

  if ( lb < dz/2. ){ // x projection on z is inside cyl
    if(la<r && (dz/2.-lb)<(r-la)){ // x is INSIDE the cyl and closer to the lid than the wall
      if(&g) g = 1./lb*b; //z is unit: s*z*|z|*sgn(b*z) = s*b/nb
      if(&H) { I.setZero(); H=I; }
      return lb-dz/2.;
    }else{ // closer to the side than to a lid (inc. cases in- and outside the tube, because (r-na)<0 then)
      if(&g) g = a/la;
      if(&H){
        I.setId(3);
        H = 1./la * (I - zzT - aaTovasq);
      }
      return la-r;
    }
  }else{// x projection on z is outside cylinder
    if ( la < r ){// inside the infinite cylinder
      if(&g) g = b/lb;
      if(&H) H.resize(3,3).setZero();
      return lb-dz/2.;
    }else{ // outside the infinite cyl
      arr v =  b/lb * (lb-dz/2.)  + a/la * (la-r); //MT: good! (note: b/nb is the same as z) SD: well, b/nb is z or -z.
      double nv=length(v);
      if(&g) g = v/nv;
      if(&H){
        I.setId(3);
        arr dvdx = (la-r)/la*( I - zzT - aaTovasq )
                   + aaTovasq + zzT;
        H = 1./nv* (dvdx - 1/nv/nv * (v^v) * (~dvdx) );
      }
      return nv;
    }
  }
  HALT("You shouldn't be here!");
}

//===========================================================================

/// dx, dy, dz are box-wall-coordinates: width=2*dx...; t is box transform; x is query point in world
void closestPointOnBox(arr& closest, arr& signs, const rai::Transformation& t, double dx, double dy, double dz, const arr& x){
  arr rot = t.rot.getArr();
  arr a_rel = (~rot)*(x-conv_vec2arr(t.pos)); //point in box coordinates
  arr dim = {dx, dy, dz};
  signs.resize(3);
  signs.setZero();
  closest = a_rel;
  arr del_abs = fabs(a_rel)-dim;
  if(del_abs.max()<0.){ //inside
    uint side=del_abs.maxIndex(); //which side are we closest to?
     //in positive or neg direction?
    if(a_rel(side)>0){ closest(side) = dim(side);  signs(side)=+1.; }
    else             { closest(side) =-dim(side);  signs(side)=-1.; }
  }else{ //outside
    for(uint side=0;side<3;side++){
      if(closest(side)<-dim(side)){ signs(side)=-1.; closest(side)=-dim(side); }
      if(closest(side)> dim(side)){ signs(side)=+1.; closest(side)= dim(side); }
    }
  }
  closest = rot*closest + t.pos.getArr();
}

//===========================================================================

DistanceFunction_Box::DistanceFunction_Box(const rai::Transformation& _t, double _dx, double _dy, double _dz, double _r):t(_t),dx(_dx),dy(_dy),dz(_dz), r(_r){
  ScalarFunction::operator=( [this](arr& g, arr& H, const arr& x)->double{ return f(g,H,x); } );
}

double DistanceFunction_Box::f(arr& g, arr& H, const arr& x){
  arr rot = t.rot.getArr();
  arr a_rel = (~rot)*(x-conv_vec2arr(t.pos)); //point in box coordinates
  arr dim = {dx, dy, dz};

  arr closest = a_rel;
  arr del_abs = fabs(a_rel)-dim;
  //-- find closest point on box and distance to it
  if(del_abs.max()<0.){ //inside
    uint side=del_abs.maxIndex(); //which side are we closest to?
    if(a_rel(side)>0) closest(side) = dim(side);  else  closest(side)=-dim(side); //in positive or neg direction?
  }else{ //outside
    closest = elemWiseMax(-dim,closest);
    closest = elemWiseMin(dim,closest);
  }

  arr del = a_rel-closest;
  double d = length(del);
  if(&g) g = rot*del/d; //transpose(R) rotates the gradient back to world coordinates
  if(&H){
    if(d<0.){ //inside
      H.resize(3,3).setZero();
    }else{ //outside
      if(del_abs.min()>0.){ //outside on all 3 axis
        H = 1./d * (eye(3) - (del^del)/(d*d));
      }else{
        arr edge=del_abs;
        for(double& z: edge) z=(z<0.)?0.:1.;
        if(sum(edge)<=1.1){ //closest to the plane (equals 1.)
          H.resize(3,3).setZero();
        }else{ //closest to an edge
          edge = 1.-edge;
          H = 1./d * (eye(3) - (del^del)/(d*d) - (edge^edge));
        }
      }
      H = rot*H*(~rot);
    }
  }

  return d-r;
}

ScalarFunction DistanceFunction_SSBox = [](arr& g, arr& H, const arr& x) -> double{
  // x{0,2} are box-wall-coordinates, not width!
  CHECK_EQ(x.N, 14, "query-pt + abcr + pose");
  rai::Transformation t;
  t.pos.set( x({7,9}) );
  t.rot.set( x({10,13}) );
  t.rot.normalize();
  arr closest, signs;
  closestPointOnBox(closest, signs, t, x(3), x(4), x(5), x({0,2}));
  arr grad = x({0,2}) - closest;
  double d = length(grad);
  grad /= d;
  d -= x(6);
  if(&g){
    g.resize(14);
    g.setZero();
    g({0,2}) = grad;
    g({7,9}) = - grad;
    g({3,5}) = - signs%(t.rot / rai::Vector(grad)).getArr();
    g(6) = -1.;
    g({10,13}) = ~grad*crossProduct(t.rot.getJacobian(), (x({0,2})-t.pos.getArr()));
    g({10,13})() /= -sqrt(sumOfSqr(x({10,13}))); //account for the potential non-normalization of q
  }
  return d;
};






uint rai::Mesh::support(const arr &dir){
  if(!graph.N){ //build graph
      graph.resize(V.d0);
      for(uint i=0;i<T.d0;i++){
          graph(T(i,0)).setAppend(T(i,1));
          graph(T(i,0)).setAppend(T(i,2));
          graph(T(i,1)).setAppend(T(i,0));
          graph(T(i,1)).setAppend(T(i,2));
          graph(T(i,2)).setAppend(T(i,0));
          graph(T(i,2)).setAppend(T(i,1));
      }
  }

  arr q(V.d0);
  for(uint i=0;i<V.d0;i++) q(i) = scalarProduct(dir, V[i]);
  return argmax(q);

#if 0
  uint v=0;
  arr q;
  double ma = scalarProduct(dir, V[v]);
  for(;;){
      //comput scalar product for all neighbors
      uintA &neigh=graph(v);
      q.resize(neigh.N);
      for(uint i=0;i<neigh.N;i++) q(i) = scalarProduct(dir, V[neigh(i)]);
      uint bestNeighbor = argmax(q);
      if(q(bestNeighbor)>ma){
          v = neigh(bestNeighbor);
          ma = q(bestNeighbor);
      }else{
          return v;
      }
  }
  return -1;
#endif
}

void rai::Mesh::supportMargin(uintA &verts, const arr &dir, double margin, int initialization){
  if(initialization<0 || !graph.N) initialization=support(dir);

  arr p = V[initialization];
  double max = scalarProduct(p, dir);

  boolA done(V.d0); done=false;
  uintA queue = { (uint) initialization };
  verts.clear();

  for(;queue.N;){
      uint i = queue.popFirst();
      if(done(i)) continue;
      done(i) = true;
      if(scalarProduct(V[i], dir)>=max-margin){
          verts.append(i);
          for(uint j : graph(i)) if(!done(j)) queue.append(j);
      }
  }
}<|MERGE_RESOLUTION|>--- conflicted
+++ resolved
@@ -261,8 +261,7 @@
   T = newT;
 }
 
-<<<<<<< HEAD
-void mlr::Mesh::subDivide(uint i) {
+void rai::Mesh::subDivide(uint i) {
   uint v=V.d0, t=T.d0;
   V.resizeCopy(v+3, 3);
   T.resizeCopy(t+3, 3);
@@ -277,10 +276,7 @@
   T(t, 0)=v+2; T(t, 1)=v+1; T(t, 2)=c;   t++;
 }
 
-void mlr::Mesh::scale(double f) {  V *= f; }
-=======
 void rai::Mesh::scale(double f) {  V *= f; }
->>>>>>> 62375d3d
 
 void rai::Mesh::scale(double sx, double sy, double sz) {
   uint i;
@@ -327,11 +323,7 @@
   scale(1./m);
 }
 
-<<<<<<< HEAD
-void mlr::Mesh::addMesh(const Mesh& mesh2, const mlr::Transformation& X) {
-=======
-void rai::Mesh::addMesh(const Mesh& mesh2) {
->>>>>>> 62375d3d
+void rai::Mesh::addMesh(const Mesh& mesh2, const rai::Transformation& X) {
   uint n=V.d0, t=T.d0;
   V.append(mesh2.V);
   T.append(mesh2.T);
@@ -927,34 +919,20 @@
 double rai::Mesh::getArea() const{
   CHECK(T.d1==3,"");
   double A=0.;
-<<<<<<< HEAD
   for(uint i=0;i<T.d0;i++) A += getArea(i);
   return .5*A;
 }
 
-double mlr::Mesh::getArea(uint i) const{
+double rai::Mesh::getArea(uint i) const{
   CHECK(T.d1==3,"");
-  mlr::Vector a,b,c;
+  rai::Vector a,b,c;
   a.set(V.p+3*T.p[3*i+0]);
   b.set(V.p+3*T.p[3*i+1]);
   c.set(V.p+3*T.p[3*i+2]);
   return ((b-a)^(c-a)).length();
 }
 
-double mlr::Mesh::getVolume() const{
-=======
-  rai::Vector a,b,c;
-  for(uint i=0;i<T.d0;i++){
-    a.set(V.p+3*T.p[3*i+0]);
-    b.set(V.p+3*T.p[3*i+1]);
-    c.set(V.p+3*T.p[3*i+2]);
-    A += ((b-a)^(c-a)).length();
-  }
-  return .5*A;
-}
-
 double rai::Mesh::getVolume() const{
->>>>>>> 62375d3d
   CHECK(T.d1==3,"");
   rai::Vector z = getMean();
   rai::Vector a,b,c;
@@ -998,8 +976,7 @@
   return A;
 }
 
-<<<<<<< HEAD
-double mlr::Mesh::getCircum(uint i) const{
+double rai::Mesh::getCircum(uint i) const{
   if(!T.N) return 0.;
   CHECK(T.d1==3,"");
   double A=0.;
@@ -1009,10 +986,7 @@
   return A;
 }
 
-void mlr::Mesh::write(std::ostream& os) const {
-=======
 void rai::Mesh::write(std::ostream& os) const {
->>>>>>> 62375d3d
   os <<"Mesh: " <<V.d0 <<" vertices, " <<T.d0 <<" triangles" <<endl;
 }
 
@@ -1607,13 +1581,8 @@
 
 extern void glColor(float r, float g, float b, float alpha);
 
-<<<<<<< HEAD
-/// GL routine to draw a mlr::Mesh
-void mlr::Mesh::glDraw(struct OpenGL& gl) {
-=======
 /// GL routine to draw a rai::Mesh
-void rai::Mesh::glDraw(struct OpenGL&) {
->>>>>>> 62375d3d
+void rai::Mesh::glDraw(struct OpenGL& gl) {
   if(Geo_mesh_drawColors){
     if(C.nd==1){
       CHECK(C.N==3 || C.N==4, "need a basic color");
