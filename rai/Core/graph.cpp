--- conflicted
+++ resolved
@@ -663,38 +663,12 @@
           delete node; node=NULL;
           PARSERR("file " <<str <<" does not exist -> converting to string!", pinfo);
           node = newNode<rai::String>(keys, parents, str);
-<<<<<<< HEAD
         }
       } break;
       case '\"': { //rai::String
         str.read(is, "", "\"", true);
         node = newNode<rai::String>(keys, parents, str);
       } break;
-      case '[': { //arr
-        char c2=rai::getNextChar(is," \t");
-        if(c2=='"') { //StringA
-          is.putback(c2);
-          is.putback(c);
-          StringA strings;
-          rai::String::readSkipSymbols=",\"";
-          rai::String::readStopSymbols="\"";
-          rai::String::readEatStopSymbol=1;
-          is >>strings;
-          rai::String::readSkipSymbols = " \t";
-          rai::String::readStopSymbols = "\n\r";
-          rai::String::readEatStopSymbol = 1;
-          node = newNode<StringA>(keys, parents, strings);
-        } else {
-          is.putback(c2);
-          is.putback(c);
-          arr reals;
-          is >>reals;
-          node = newNode<arr>(keys, parents, reals);
-        }
-      } break;
-      case '<': { //any type parser
-=======
-        } break;
         case '[': { //arr or StringA
           char c2=rai::getNextChar(is," \t");
           if(c2=='"') { //StringA
@@ -728,7 +702,6 @@
           }
         } break;
         case '<': { //any type parser
->>>>>>> f50958c7
 #if 1
         str.read(is, "", ">", true);
         node = newNode<rai::String>(keys, parents, str);
