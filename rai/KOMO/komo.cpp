--- conflicted
+++ resolved
@@ -2520,7 +2520,7 @@
           uint d=0;
           if(wasRun) {
             d=task->feat->__dim_phi(configurations({t, t+k_order}));
-	    //            for(uint j=0; j<d; j++) CHECK_EQ(featureTypes(M+j), task->type, "");
+            //            for(uint j=0; j<d; j++) CHECK_EQ(featureTypes(M+j), task->type, "");
             if(d) {
               if(task->type==OT_sos) {
                 for(uint j=0; j<d; j++) err(t, i) += sqr(featureValues(M+j)); //sumOfSqr(phi.sub(M,M+d-1));
@@ -2563,7 +2563,6 @@
         ConfigurationL Ktuple = configurations.sub(convert<uint, int>(ob->configs[l]+(int)k_order));
         uint d=ob->feat->__dim_phi(Ktuple);
         uint time=ob->configs(l, -1);
-<<<<<<< HEAD
 //        if(wasRun) {
 #else
     for(ptr<GroundedObjective>& ob:objs) {
@@ -2571,10 +2570,6 @@
       int i = ob->objId;
       uint time = ob->configs.last();
 #endif
-=======
-        if(wasRun) {
-          d=ob->feat->__dim_phi(Ktuple);
->>>>>>> 263d73d9
 //          for(uint j=0; j<d; j++) CHECK_EQ(featureTypes(M+j), ob->type, "");
           if(d) {
             if(ob->type==OT_sos) {
@@ -3369,7 +3364,7 @@
 
 void KOMO::Conv_KOMO_FactoredNLP::report(){
   reportAfterPhiComputation(komo);
-}   
+}
 
 void KOMO::Conv_KOMO_FactoredNLP::evaluateSingleFeature(uint feat_id, arr& phi, arr& J, arr& H) {
 #if 1
