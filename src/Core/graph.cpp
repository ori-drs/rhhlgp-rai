--- conflicted
+++ resolved
@@ -430,21 +430,12 @@
 
 Node* Graph::getChild(Node *p1, Node *p2) const{
   if(p1->parentOf.N < p2->parentOf.N){
-<<<<<<< HEAD
     for(Node *i:p1->parentOf){
-      if(p2->parentOf.findValue(i)>=0) return i;
+      if(p2->parentOf.findValue(i)!=-1) return i;
     }
   }else{
     for(Node *i:p2->parentOf){
-      if(p1->parentOf.findValue(i)>=0) return i;
-=======
-    for(Item *i:p1->parentOf){
-      if(p2->parentOf.findValue(i)!=-1) return i;
-    }
-  }else{
-    for(Item *i:p2->parentOf){
       if(p1->parentOf.findValue(i)!=-1) return i;
->>>>>>> bb5fb45d
     }
   }
   return NULL;
