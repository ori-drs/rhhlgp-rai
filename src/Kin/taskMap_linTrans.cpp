--- conflicted
+++ resolved
@@ -2,24 +2,11 @@
 
 void TaskMap_LinTrans::phi(arr& y, arr& J, const mlr::KinematicWorld& G, int t){
   map->phi(y, J, G, t);
-<<<<<<< HEAD
-  y = A*y;
+  if(A.N){
+    y = A*y;
+    if(&J) J = A*J;
+  }
   if(a.N) y += a;
-  if(&J) J = A*J;
-=======
-  if(!norm){
-    if(A.N){
-        y = A*y;
-        if(&J) J = A*J;
-    }
-    if(a.N) y += a;
-  }
-  if(norm){
-    double l = sqrt(sumOfSqr(y));
-    if(&J) J = ~(y/l)*J;
-    y = ARR(l);
-  }
->>>>>>> e7ad20de
 }
 
 uint TaskMap_LinTrans::dim_phi(const mlr::KinematicWorld& G){
