--- conflicted
+++ resolved
@@ -1,27 +1,17 @@
 #include "solver_marc.h"
 
-<<<<<<< HEAD
-void MCTS::addRollout(){
-  MCTS_Node *n = &root;
-=======
 void MCTS::addRollout(int stepAbort){
   int step=0;
-  Node *n = &root;
->>>>>>> bb5fb45d
+  MCTS_Node *n = &root;
   world.reset_state();
 
   //-- tree policy
   while(!world.is_terminal_state() && (stepAbort<0 || step++<stepAbort)){
     if(!n->children.N && !n->N) break; //freshmen -> do not expand
     if(!n->children.N && n->N){ //expand: compute new decisions and add corresponding nodes
-<<<<<<< HEAD
-      if(verbose>0) cout <<"****************** MCTS: expanding: computing all decisions for current node and adding them as freshmen nodes" <<endl;
+      if(verbose>2) cout <<"****************** MCTS: expanding: computing all decisions for current node and adding them as freshmen nodes" <<endl;
       for(const MCTS_Environment::Handle& d:world.get_actions()) new MCTS_Node(n, d); //this adds a bunch of freshmen for all possible decisions
-=======
-      if(verbose>2) cout <<"****************** MCTS: expanding: computing all decisions for current node and adding them as freshmen nodes" <<endl;
-      for(const MCTS_Environment::Handle& d:world.get_actions()) new Node(n, d); //this adds a bunch of freshmen for all possible decisions
       n->children.permuteRandomly();
->>>>>>> bb5fb45d
     }else{
       if(verbose>2) cout <<"****************** MCTS: decisions in current node already known" <<endl;
     }
@@ -79,10 +69,6 @@
   return Q;
 }
 
-<<<<<<< HEAD
-double MCTS::Qvalue(MCTS_Node* n, int optimistic){
-  if(n->children.N && n->N>n->children.N){ //the child is mature and has children itself
-=======
 arr MCTS::Qvariance(Node* n){
   if(!n) n=&root;
   if(!n->children.N) return arr();
@@ -112,7 +98,6 @@
 
 double MCTS::Qvalue(Node* n, int optimistic){
   if(false && n->children.N && n->N>n->children.N){ //the child is mature and has children itself
->>>>>>> bb5fb45d
     if(optimistic==+1) return n->Qup;
     if(optimistic== 0) return n->Qme;
     if(optimistic==-1) return n->Qlo;
