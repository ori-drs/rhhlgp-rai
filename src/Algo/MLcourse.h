/*  ------------------------------------------------------------------
    Copyright 2016 Marc Toussaint
    email: marc.toussaint@informatik.uni-stuttgart.de
    
    This program is free software: you can redistribute it and/or modify
    it under the terms of the GNU General Public License as published by
    the Free Software Foundation, either version 3 of the License, or (at
    your option) any later version. This program is distributed without
    any warranty. See the GNU General Public License for more details.
    You should have received a COPYING file of the full GNU General Public
    License along with this program. If not, see
    <http://www.gnu.org/licenses/>
    --------------------------------------------------------------  */

#ifndef MLR_linearRegression_h
#define MLR_linearRegression_h

#include <Core/array.h>

//===========================================================================
//
// basic regression and classification methods
//

arr ridgeRegression(const arr& X, const arr& y, double lambda=-1., arr& bayesSigma=NoArr, const arr& weighted=NoArr, arr& zScores=NoArr);
arr evaluateBayesianRidgeRegressionSigma(const arr& X, const arr& bayesSigma);

arr logisticRegression2Class(const arr& X, const arr& y, double lambda=-1., arr& bayesSigma=NoArr);
arr logisticRegressionMultiClass(const arr& X, const arr& y, double lambda=-1.);

struct RidgeRegression{
  arr beta; ///< (X^T X + lambda I)^-1 X^T y
  arr XtX_I; ///< (X^T X + lambda I)
  double sigmaSqr; ///< mean squared error on training data; estimate of noise
  arr betaSigmaMatrix; ///< variance (matrix) of estimated beta

  RidgeRegression(const arr& X, const arr& y, double lambda=-1, const arr& weighted=NoArr, int verbose=1);
  arr evaluate(const arr& X, arr& bayesSigma2=NoArr);

  arr getBetaSigmaMatrix();
  arr getBetaZscores();
  arr getMultiOutputSquaredErrors(const arr& X, const arr& y);
};

struct DefaultKernelFunction : KernelFunction{
  enum KernelType{ readFromCfg=0, Gauss=1 } type;
  arr hyperParam1,hyperParam2;
  DefaultKernelFunction(KernelType _type=readFromCfg):type(_type){}
  virtual double k(const arr& x1, const arr& x2, arr& gx1, arr& Hx1);
};
extern DefaultKernelFunction defaultKernelFunction;

struct KernelRidgeRegression{
  arr X; ///< stored data (to compute kappa for queries)
  arr kernelMatrix_lambda; ///< X X^T + lambda I
  arr invKernelMatrix_lambda; ///< (X X^T + lambda I)^-1
  arr alpha; ///< (X X^T + lambda I)^-1 y
  double sigmaSqr; ///< mean squared error on training data; estimate of noise
  double mu; ///< fixed global bias (default=0)
  KernelFunction& kernel;
  KernelRidgeRegression(const arr& X, const arr& y, KernelFunction& kernel=defaultKernelFunction, double lambda=-1, double mu=0.);
  arr evaluate(const arr& X, arr& bayesSigma2=NoArr); ///< returns f(x) and \s^2(x) for a set of points X

  double evaluate(const arr& x, arr& df_x, arr& H, double plusSigma, bool onlySigma); ///< returns f(x) + coeff*\sigma(x) and its gradient and Hessian
  ScalarFunction getF(double plusSigma);
};

struct KernelLogisticRegression{
  arr X; ///< stored data (to compute kappa for queries)
  arr kernelMatrix_lambda; ///< X X^T + 2 lambda W^-1
  arr invKernelMatrix_lambda;
  arr alpha; ///< (X X^T + 2 lambda W^-1)^-1 (f - (p-y)/w)
  double lambda;
  double mu; ///< fixed global bias (default=0)
  KernelFunction& kernel;
  KernelLogisticRegression(const arr& X, const arr& y, KernelFunction& kernel=defaultKernelFunction, double lambda=-1, double mu=0.);
  arr evaluate(const arr& X, arr &p_bayes=NoArr, arr& p_hi=NoArr, arr& p_lo=NoArr);
  arr evaluateF(const arr& X, arr& bayesSigma2=NoArr);
};

struct KernelCRF{
};

//===========================================================================
//
// cross validation
//

struct CrossValidation {
  arr scoreMeans, scoreSDVs, scoreTrains, lambdas;
<<<<<<< HEAD

=======
>>>>>>> 2674c450
  bool verbose = true;
  
  virtual void  train(const arr& X, const arr& y, double lambda, arr& beta) = 0;
  virtual double test(const arr& X, const arr& y, const arr& beta) = 0;
  
  //beta_k_fold will contain k parameter sets for the partitions
  void crossValidateSingleLambda(const arr& X, const arr& y, double lambda, uint k_fold, bool permute, arr* beta_k_fold=NULL, arr *beta_total=NULL, double *scoreMean=NULL, double *scoreSDV=NULL, double *scoreTrain=NULL);
  void crossValidateMultipleLambdas(const arr& X, const arr& y, const arr& lambdas, uint k_fold, bool permute);
  void plot();
};


//===========================================================================
//
// constructing features from data
//

enum FeatureType { readFromCfgFileFT=0, linearFT=1, quadraticFT, cubicFT, rbfFT=4, piecewiseConstantFT=5, piecewiseLinearFT=6, constFT=7 };
arr makeFeatures(const arr& X, FeatureType featureType=readFromCfgFileFT, const arr& rbfCenters=NoArr);


//===========================================================================
//
// artificial test data & data load routines
//

extern arr beta_true;
enum ArtificialDataType { readFromCfgFileDT=0, linearData, sinusData, linearOutlier, linearRedundantData };

void artificialData(arr& X, arr& y, ArtificialDataType dataType=readFromCfgFileDT);
void artificialData_1D2Class(arr& X, arr& y);
void artificialData_Hasties2Class(arr& X, arr& y);
void artificialData_HastiesMultiClass(arr& X, arr& y);
void artificialData_GaussianMixture(arr& X, arr& y);
void load_data(arr& X, const char* filename, bool whiten);


//===========================================================================
//
// helper
//

double NormalSdv(const double& a, const double& b, double sdv);

#endif<|MERGE_RESOLUTION|>--- conflicted
+++ resolved
@@ -88,10 +88,6 @@
 
 struct CrossValidation {
   arr scoreMeans, scoreSDVs, scoreTrains, lambdas;
-<<<<<<< HEAD
-
-=======
->>>>>>> 2674c450
   bool verbose = true;
   
   virtual void  train(const arr& X, const arr& y, double lambda, arr& beta) = 0;
