/*  ---------------------------------------------------------------------
    Copyright 2013 Marc Toussaint
    email: mtoussai@cs.tu-berlin.de

    This program is free software: you can redistribute it and/or modify
    it under the terms of the GNU General Public License as published by
    the Free Software Foundation, either version 3 of the License, or
    (at your option) any later version.

    This program is distributed in the hope that it will be useful,
    but WITHOUT ANY WARRANTY; without even the implied warranty of
    MERCHANTABILITY or FITNESS FOR A PARTICULAR PURPOSE.  See the
    GNU General Public License for more details.

    You should have received a COPYING file of the GNU General Public License
    along with this program. If not, see <http://www.gnu.org/licenses/>
    -----------------------------------------------------------------  */

#include "optimization.h"

bool sanityCheck=false; //true;
uint eval_cost=0;
//SqrPotential& NoPot = *((SqrPotential*)NULL);
//PairSqrPotential& NoPairPot = *((PairSqrPotential*)NULL);
OptOptions globalOptOptions;

//===========================================================================
//
// misc (internal)
//

//void init(SqrPotential &V, uint n) { V.A.resize(n,n); V.a.resize(n); V.A.setZero(); V.a.setZero(); V.c=0.; }


//documentations... TODO: move! but not in header!

/// A scalar function $y = f(x)$, if @grad@ is not NoArr, gradient is returned
struct ScalarFunction;

/// A vector function $y = f(x)$, if @J@ is not NoArr, Jacobian is returned
/// This also implies an optimization problem $\hat f(y) = y^T(x) y(x)$ of (iterated)
/// Gauss-Newton type where the Hessian is approximated by J^T J
struct VectorFunction;

/// A scalar function $y = f(x)$, if @S@ is non-NULL, local quadratic approximation is returned
/// This also implies an optimization problem of (iterated) Newton
/// type with the given Hessian
struct QuadraticFunction;


//===========================================================================
//
// checks, evaluation and converters
//

double evaluateSF(ScalarFunction& f, const arr& x) {
  return f.fs(NoArr, NoArr, x);
}

double evaluateVF(VectorFunction& f, const arr& x) {
  arr y;
  f.fv(y, NoArr, x);
  return sumOfSqr(y);
}


bool checkAllGradients(ConstrainedProblem &P, const arr& x, double tolerance){
  struct F:ScalarFunction{
    ConstrainedProblem &P;
    F(ConstrainedProblem &_P):P(_P){}
    double fs(arr& g, arr& H, const arr& x){  return P.fc(g, H, NoArr, NoArr, x); }
  } f(P);
  struct G:VectorFunction{
    ConstrainedProblem &P;
    G(ConstrainedProblem &_P):P(_P){}
    void fv(arr& y, arr& J, const arr& x){ P.fc(NoArr, NoArr, y, J, x); }
  } g(P);

  bool good=true;
  good &= checkGradient(f, x, tolerance);
  good &= checkHessian (f, x, tolerance);
  good &= checkJacobian(g, x, tolerance);
  return good;
}


//===========================================================================
//
// optimization methods
//

OptOptions::OptOptions() {
  verbose=0;
  fmin_return=NULL;
  stopTolerance=1e-2;
  stopEvals=1000;
  stopIters=1000;
  initStep=1.;
  minStep=-1.;
  maxStep=-1.;
  damping=1.;
  useAdaptiveDamping=false;
  clampInitialState=false;
  constrainedMethod=augmentedLag;
}

OptOptions global_optOptions;

/// minimizes \f$f(x)\f$ using its gradient only
uint optRprop(arr& x, ScalarFunction& f, OptOptions o) {
  return Rprop().loop(x, f, o.fmin_return, o.stopTolerance, o.initStep, o.stopEvals, o.verbose);
}

/** @brief Minimizes \f$f(x) = A(x)^T x A^T(x) - 2 a(x)^T x + c(x)\f$. The optional _user arguments specify,
 * if f has already been evaluated at x (another initial evaluation is then omitted
 * to increase performance) and the evaluation of the returned x is also returned */
uint optNewton(arr& x, ScalarFunction& f,  OptOptions o, arr *addRegularizer, double *fx_user, arr *gx_user, arr *Hx_user) {
  double alpha = 1.;
  double lambda = o.damping;
  double fx, fy;
  arr Delta, y;
  uint evals=0;

  //compute initial costs
  arr gx,Hx,gy,Hy;
  if(fx_user && gx_user && Hx_user) { //pre-condition!: assumes S is correctly evaluated at x!!
    if(sanityCheck) {
      fx = f.fs(gx, Hx, x);
      CHECK(fabs(fx-*fx_user) <1e-6,"");
      CHECK((maxDiff(gx,*gx_user) + maxDiff(Hx,*Hx_user) + fabs(fx-*fx_user))<1e-6,"");
    }
    fx = *fx_user;
    gx = *gx_user;
    Hx = *Hx_user;
  } else {
    fx = f.fs(gx, Hx, x);  evals++;
    if(addRegularizer)  fx += scalarProduct(x,(*addRegularizer)*vectorShaped(x));
  }

  //startup verbose
  if(o.verbose>1) cout <<"*** optNewton: starting point f(x)=" <<fx <<" alpha=" <<alpha <<" lambda=" <<lambda <<endl;
  if(o.verbose>2) cout <<"\nx=" <<x <<endl;
  ofstream fil;
  if(o.verbose>0) fil.open("z.opt");
  if(o.verbose>0) fil <<0 <<' ' <<eval_cost <<' ' <<fx <<' ' <<alpha;
  if(o.verbose>2) fil <<' ' <<x;
  if(o.verbose>0) fil <<endl;


  for(uint it=1;; it++) { //iterations and lambda adaptation loop
    if(o.verbose>1) cout <<"optNewton it=" <<it << " lambda=" <<lambda <<flush;

    //compute Delta
#if 1
    //MT_MSG("\nx=" <<x <<"\ngx=" <<gx <<"\nHx=" <<Hx);
    arr R=Hx;
    if(lambda) { //Levenberg Marquardt damping
      if(R.special==arr::RowShiftedPackedMatrixST) for(uint i=0; i<R.d0; i++) R(i,0) += lambda; //(R(i,0) is the diagonal in the packed matrix!!)
      else for(uint i=0; i<R.d0; i++) R(i,i) += lambda;
    }
    if(addRegularizer) {
      if(R.special==arr::RowShiftedPackedMatrixST) R = unpack(R);
//      cout <<*addRegularizer <<R <<endl;
      lapack_Ainv_b_sym(Delta, R + (*addRegularizer), -(gx+(*addRegularizer)*vectorShaped(x)));
    } else {
      lapack_Ainv_b_sym(Delta, R, -gx);
    }
#else //this uses lapack's LLS minimizer - but is really slow!!
    x.reshape(x.N);
    if(lambda) {
      arr D; D.setDiag(sqrt(.5*lambda),x.N);
      J.append(D);
      phi.append(zeros(x.N,1));
    }
    lapack_min_Ax_b(Delta, J, J*x - phi);
    Delta -= x;
#endif
    if(o.maxStep>0. && absMax(Delta)>o.maxStep)  Delta *= o.maxStep/absMax(Delta);
    if(o.verbose>1) cout <<" \t|Delta|=" <<absMax(Delta) <<flush;

    //lazy stopping criterion: stop without any update
    if(lambda<2. && absMax(Delta)<1e-1*o.stopTolerance){
      if(o.verbose>1) cout <<" \t - NO UPDATE" <<endl;
      break;
    }

    for(;;) { //stepsize adaptation loop -- doesn't iterate for useDamping option
      y = x + alpha*Delta;
      fy = f.fs(gy, Hy, y);  evals++;
      if(addRegularizer) fy += scalarProduct(y,(*addRegularizer)*vectorShaped(y));
      if(o.verbose>2) cout <<" \tprobing y=" <<y;
      if(o.verbose>1) cout <<" \talpha=" <<alpha <<" \tevals=" <<evals <<" \tf(y)=" <<fy <<flush;
      //CHECK(fy==fy, "cost seems to be NAN: ly=" <<fy);
      if(fy==fy && fy <= fx) { //fy==fy is for NAN?
        if(o.verbose>1) cout <<" - ACCEPT" <<endl;
        //adopt new point and adapt stepsize|damping
        x = y;
        fx = fy;
        gx = gy;
        Hx = Hy;
        if(o.useAdaptiveDamping) { //Levenberg-Marquardt type damping
          lambda = .2*lambda;
        } else {
          if(alpha>.9) lambda = .5*lambda;
          alpha = pow(alpha, 0.5);
        }
        break;
      } else {
        if(o.verbose>1) cout <<" - reject" <<std::endl;
        //reject new points and adapte stepsize|damping
        if(o.useAdaptiveDamping) { //Levenberg-Marquardt type damping
          lambda = 10.*lambda;
          break;
        } else {
          if(alpha*absMax(Delta)<1e-3*o.stopTolerance || evals>o.stopEvals) break; //WARNING: this may lead to non-monotonicity -> make evals high!
//          if(alpha<1e-2) lambda = pow(lambda, 0.5);
          alpha = .1*alpha;
//          break;
        }
      }
    }

    if(o.verbose>0) fil <<evals <<' ' <<eval_cost <<' ' <<fx <<' ' <<alpha;
    if(o.verbose>2) fil <<' ' <<x;
    if(o.verbose>0) fil <<endl;

<<<<<<< HEAD
    //stopping criterion
    if( (lambda<2. && absMax(Delta)<o.stopTolerance) ||
        (lambda<2. && alpha*absMax(Delta)<1e-3*o.stopTolerance) ||
        (evals>=o.stopEvals) ||
        (it>=o.stopIters) ) break;
=======
    //stopping criteria
#define STOPIF(expr) if(expr){ if(o.verbose>1) cout <<"\t\t\t\t\t\t--- stopping criterion='" <<#expr <<"'" <<endl; break; }
    STOPIF(lambda<2. && absMax(Delta)<o.stopTolerance);
    STOPIF(lambda<2. && alpha*absMax(Delta)<1e-3*o.stopTolerance);
    STOPIF(evals>=o.stopEvals);
    STOPIF(it>=o.stopIters);
#undef STOPIF
>>>>>>> 1469dc78
  }
  if(o.fmin_return) *o.fmin_return=fx;
  if(o.verbose>0) fil.close();
#ifndef MT_MSVC
  if(o.verbose>1) gnuplot("plot 'z.opt' us 1:3 w l", NULL, true);
#endif
  if(o.verbose>1) cout <<"--- optNewtonStop: f(x)=" <<fx <<endl;
  if(fx_user) *fx_user = fx;
  if(gx_user) *gx_user = gx;
  if(Hx_user) *Hx_user = Hx;
  return evals;
}

/// minimizes \f$f(x)\f$ using its gradient only
uint optGradDescent(arr& x, ScalarFunction& f, OptOptions o) {
  uint evals=0;
  arr y, grad_x, grad_y;
  double fx, fy;
  double a=o.initStep;
  
  fx = f.fs(grad_x, NoArr, x);  evals++;
  if(o.verbose>1) cout <<"*** optGradDescent: starting point x=" <<x <<" f(x)=" <<fx <<" a=" <<a <<endl;
  ofstream fil;
  if(o.verbose>0) fil.open("z.opt");
  if(o.verbose>0) fil <<0 <<' ' <<eval_cost <<' ' <<fx <<' ' <<a <<' ' <<x <<endl;
  
  grad_x /= length(grad_x);
  
  for(uint k=0;; k++) {
    y = x - a*grad_x;
    fy = f.fs(grad_y, NoArr, y);  evals++;
    CHECK(fy==fy, "cost seems to be NAN: fy=" <<fy);
    if(o.verbose>1) cout <<"optGradDescent " <<evals <<' ' <<eval_cost <<" \tprobing y=" <<y <<" \tf(y)=" <<fy <<" \t|grad|=" <<length(grad_y) <<" \ta=" <<a;
    
    if(fy <= fx) {
      if(o.verbose>1) cout <<" - ACCEPT" <<endl;
      double step=length(x-y);
      x = y;
      fx = fy;
      grad_x = grad_y/length(grad_y);
      a *= 1.2;
      if(o.maxStep>0. && a>o.maxStep) a = o.maxStep;
      if(o.verbose>0) fil <<evals <<' ' <<eval_cost <<' ' <<fx <<' ' <<a <<' ' <<x <<endl;
      if(step<o.stopTolerance) break;
    } else {
      if(o.verbose>1) cout <<" - reject" <<endl;
      a *= .5;
    }
    if(evals>o.stopEvals) break; //WARNING: this may lead to non-monotonicity -> make evals high!
    if(k>o.stopIters) break;
  }
  if(o.verbose>0) fil.close();
  if(o.verbose>1) gnuplot("plot 'z.opt' us 1:3 w l",NULL,true);
  return evals;
}


//===========================================================================
//
// Rprop
//

int _sgn(double x) { if(x > 0) return 1; if(x < 0) return -1; return 0; }
double _mymin(double x, double y) { return x < y ? x : y; }
double _mymax(double x, double y) { return x > y ? x : y; }

struct sRprop {
  double incr;
  double decr;
  double dMax;
  double dMin;
  double rMax;
  double delta0;
  arr lastGrad; // last error gradient
  arr stepSize; // last update
  bool step(arr& w, const arr& grad, uint *singleI);
};

Rprop::Rprop() {
  s = new sRprop;
  s->incr   = 1.2;
  s->decr   = .33;
  s->dMax = 50.;
  s->dMin = 1e-6;
  s->rMax = 0.;
  s->delta0 = 1.;
}

void Rprop::init(double initialStepSize, double minStepSize, double maxStepSize) {
  s->stepSize.resize(0);
  s->lastGrad.resize(0);
  s->delta0 = initialStepSize;
  s->dMin = minStepSize;
  s->dMax = maxStepSize;
}

bool sRprop::step(arr& w, const arr& grad, uint *singleI) {
  if(!stepSize.N) { //initialize
    stepSize.resize(w.N);
    lastGrad.resize(w.N);
    lastGrad.setZero();
    stepSize = delta0;
  }
  CHECK(grad.N==stepSize.N, "Rprop: gradient dimensionality changed!");
  CHECK(w.N==stepSize.N   , "Rprop: parameter dimensionality changed!");
  
  uint i=0, I=w.N;
  if(singleI) { i=*(singleI); I=i+1; }
  for(; i<I; i++) {
    if(grad.elem(i) * lastGrad(i) > 0) { //same direction as last time
      if(rMax) dMax=fabs(rMax*w.elem(i));
      stepSize(i) = _mymin(dMax, incr * stepSize(i)); //increase step size
      w.elem(i) += stepSize(i) * -_sgn(grad.elem(i)); //step in right direction
      lastGrad(i) = grad.elem(i);                    //memorize gradient
    } else if(grad.elem(i) * lastGrad(i) < 0) { //change of direction
      stepSize(i) = _mymax(dMin, decr * stepSize(i)); //decrease step size
      w.elem(i) += stepSize(i) * -_sgn(grad.elem(i)); //step in right direction (undo half the step)
      lastGrad(i) = 0;                               //memorize to continue below next time
    } else {                              //after change of direcion
      w.elem(i) += stepSize(i) * -_sgn(grad.elem(i)); //step in right direction
      lastGrad(i) = grad.elem(i);                    //memorize gradient
    }
  }
  
  return stepSize.max() < incr*dMin;
}

bool Rprop::step(arr& x, ScalarFunction& f) {
  arr grad;
  f.fs(grad, NoArr, x);
  return s->step(x, grad, NULL);
}

//----- the rprop wrapped with stopping criteria
uint Rprop::loop(arr& _x,
                 ScalarFunction& f,
                 double *fmin_return,
                 double stoppingTolerance,
                 double initialStepSize,
                 uint maxEvals,
                 uint verbose) {
                 
  if(!s->stepSize.N) init(initialStepSize);
  arr x, J(_x.N), x_min, J_min;
  double fx, fx_min=0;
  uint rejects=0, small_steps=0;
  x=_x;
  
  if(verbose>1) cout <<"*** optRprop: starting point x=" <<x <<endl;
  ofstream fil;
  if(verbose>0) fil.open("z.opt");
  
  uint evals=0;
  double diff=0.;
  for(;;) {
    //checkGradient(p, x, stoppingTolerance);
    //compute value and gradient at x
    fx = f.fs(J, NoArr, x);  evals++;
    
    if(verbose>0) fil <<evals <<' ' <<eval_cost <<' ' << fx <<' ' <<diff <<' ' <<x <<endl;
    if(verbose>1) cout <<"optRprop " <<evals <<' ' <<eval_cost <<" \tf(x)=" <<fx <<" \tdiff=" <<diff <<" \tx=" <<x <<endl;
    
    //infeasible point! undo the previous step
    if(fx!=fx) { //is NAN
      if(!evals) HALT("can't start Rprop with unfeasible point");
      s->stepSize*=(double).1;
      s->lastGrad=(double)0.;
      x=x_min;
      fx=fx_min;
      J=J_min;
      rejects=0;
    }
    
    //update best-so-far
    if(evals<=1) { fx_min= fx; x_min=x; }
    if(fx<=fx_min) {
      x_min=x;
      fx_min=fx;
      J_min=J;
      rejects=0;
    } else {
      rejects++;
      if(rejects>10) {
        s->stepSize*=(double).1;
        s->lastGrad=(double)0.;
        x=x_min;
        fx=fx_min;
        J=J_min;
        rejects=0;
      }
    }
    
    //update x
    s->step(x, J, NULL);
    
    //check stopping criterion based on step-length in x
    diff=maxDiff(x, x_min);
    
    if(diff<stoppingTolerance) { small_steps++; } else { small_steps=0; }
    if(small_steps>3)  break;
    if(evals>maxEvals) break;
  }
  if(verbose>0) fil.close();
  if(verbose>1) gnuplot("plot 'z.opt' us 1:3 w l", NULL, true);
  if(fmin_return) *fmin_return= fx_min;
  _x=x_min;
  return evals;
}<|MERGE_RESOLUTION|>--- conflicted
+++ resolved
@@ -224,13 +224,6 @@
     if(o.verbose>2) fil <<' ' <<x;
     if(o.verbose>0) fil <<endl;
 
-<<<<<<< HEAD
-    //stopping criterion
-    if( (lambda<2. && absMax(Delta)<o.stopTolerance) ||
-        (lambda<2. && alpha*absMax(Delta)<1e-3*o.stopTolerance) ||
-        (evals>=o.stopEvals) ||
-        (it>=o.stopIters) ) break;
-=======
     //stopping criteria
 #define STOPIF(expr) if(expr){ if(o.verbose>1) cout <<"\t\t\t\t\t\t--- stopping criterion='" <<#expr <<"'" <<endl; break; }
     STOPIF(lambda<2. && absMax(Delta)<o.stopTolerance);
@@ -238,7 +231,6 @@
     STOPIF(evals>=o.stopEvals);
     STOPIF(it>=o.stopIters);
 #undef STOPIF
->>>>>>> 1469dc78
   }
   if(o.fmin_return) *o.fmin_return=fx;
   if(o.verbose>0) fil.close();
