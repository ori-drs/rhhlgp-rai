--- conflicted
+++ resolved
@@ -28,9 +28,6 @@
 #endif
 
 
-
-
-
 PublishDatabase::PublishDatabase():
     Module("PublishDatabase", -1),
     object_database(this, "object_database", true),
@@ -45,12 +42,9 @@
     cluster_pub = nh->advertise<visualization_msgs::MarkerArray>("/tabletop/tracked_clusters", 1);
     alvar_pub = nh->advertise<ar::AlvarMarkers>("/tracked_ar_pose_marker", 1);
     plane_pub = nh->advertise<object_recognition_msgs::TableArray>("/tracked_table_array", 1);
-<<<<<<< HEAD
-    plane_marker_pub = nh->advertise<visualization_msgs::MarkerArray>("/tracked_table_markers_array", 1);
-=======
     optitrackmarker_pub = nh->advertise<tf::tfMessage>("/tracked_marker_tf", 1);
     optitrackbody_pub = nh->advertise<tf::tfMessage>("/tracked_body_tf", 1);
->>>>>>> b2f94c16
+    plane_marker_pub = nh->advertise<visualization_msgs::MarkerArray>("/tracked_table_markers_array", 1);
   }
 }
 
@@ -175,6 +169,75 @@
   modelWorld.deAccess();
 }
 
+void PublishDatabase::syncAlvar(const Alvar* alvar)
+{
+  modelWorld.writeAccess();
+  mlr::String alvar_name = STRING("alvar_" << alvar->id);
+
+  ors::Body *body = modelWorld().getBodyByName(alvar_name, false);
+  if (not body) {
+//    cout << alvar_name << " does not exist yet; adding it..." << endl;
+    body = new ors::Body(modelWorld());
+    body->name = alvar_name;
+    ors::Shape *shape = new ors::Shape(modelWorld(), *body);
+    shape->name = alvar_name;
+    shape->type = ors::markerST;
+    shape->size[0] = shape->size[1] = shape->size[2] = shape->size[3] = .2;
+    stored_alvars.append(alvar->id);
+  }
+
+  body->X = alvar->frame * alvar->transform;
+  body->shapes.first()->X = body->X;
+
+  modelWorld.deAccess();
+}
+
+void PublishDatabase::syncOptitrackBody(const OptitrackBody* optitrackbody)
+{
+  modelWorld.writeAccess();
+  mlr::String optitrackbody_name = STRING("optitrackbody_" << optitrackbody->id);
+
+  ors::Body *body = modelWorld().getBodyByName(optitrackbody_name, false);
+  if (not body) {
+    cout << optitrackbody_name << " does not exist yet; adding it..." << endl;
+    body = new ors::Body(modelWorld());
+    body->name = optitrackbody_name;
+    ors::Shape *shape = new ors::Shape(modelWorld(), *body);
+    shape->name = optitrackbody_name;
+    shape->type = ors::markerST;
+    shape->size[0] = shape->size[1] = shape->size[2] = shape->size[3] = .1;
+    stored_optitrackbodies.append(optitrackbody->id);
+  }
+
+  body->X = optitrackbody->frame * optitrackbody->transform;
+  body->shapes.first()->X = body->X;
+
+  modelWorld.deAccess();
+}
+
+void PublishDatabase::syncOptitrackMarker(const OptitrackMarker* optitrackmarker)
+{
+  modelWorld.writeAccess();
+  mlr::String optitrackmarker_name = STRING("optitrackmarker_" << optitrackmarker->id);
+
+  ors::Body *body = modelWorld().getBodyByName(optitrackmarker_name, false);
+  if (not body) {
+    cout << optitrackmarker_name << " does not exist yet; adding it..." << endl;
+    body = new ors::Body(modelWorld());
+    body->name = optitrackmarker_name;
+    ors::Shape *shape = new ors::Shape(modelWorld(), *body);
+    shape->name = optitrackmarker_name;
+    shape->type = ors::sphereST;
+    shape->size[0] = shape->size[1] = shape->size[2] = shape->size[3] = .03;
+    stored_optitrackmarkers.append(optitrackmarker->id);
+  }
+
+  body->X = optitrackmarker->frame * optitrackmarker->transform;
+
+  //((Alvar*)alvar)->transform = body->X;
+  modelWorld.deAccess();
+}
+
 void PublishDatabase::syncPlane(const Plane* plane)
 {
   modelWorld.writeAccess();
@@ -210,77 +273,6 @@
   /* If we change the mean, we compare the transformed mean to an untransformed mean later...*/
   modelWorld.deAccess();
 }
-
-void PublishDatabase::syncAlvar(const Alvar* alvar)
-{
-  modelWorld.writeAccess();
-  mlr::String alvar_name = STRING("alvar_" << alvar->id);
-
-  ors::Body *body = modelWorld().getBodyByName(alvar_name, false);
-  if (not body) {
-//    cout << alvar_name << " does not exist yet; adding it..." << endl;
-    body = new ors::Body(modelWorld());
-    body->name = alvar_name;
-    ors::Shape *shape = new ors::Shape(modelWorld(), *body);
-    shape->name = alvar_name;
-    shape->type = ors::markerST;
-    shape->size[0] = shape->size[1] = shape->size[2] = shape->size[3] = .2;
-    stored_alvars.append(alvar->id);
-  }
-
-  body->X = alvar->frame * alvar->transform;
-  body->shapes.first()->X = body->X;
-
-  modelWorld.deAccess();
-}
-
-void PublishDatabase::syncOptitrackBody(const OptitrackBody* optitrackbody)
-{
-  modelWorld.writeAccess();
-  mlr::String optitrackbody_name = STRING("optitrackbody_" << optitrackbody->id);
-
-  ors::Body *body = modelWorld().getBodyByName(optitrackbody_name, false);
-  if (not body) {
-    cout << optitrackbody_name << " does not exist yet; adding it..." << endl;
-    body = new ors::Body(modelWorld());
-    body->name = optitrackbody_name;
-    ors::Shape *shape = new ors::Shape(modelWorld(), *body);
-    shape->name = optitrackbody_name;
-    shape->type = ors::markerST;
-    shape->size[0] = shape->size[1] = shape->size[2] = shape->size[3] = .1;
-    stored_optitrackbodies.append(optitrackbody->id);
-  }
-
-  body->X = optitrackbody->frame * optitrackbody->transform;
-  body->shapes.first()->X = body->X;
-
-  //((Alvar*)alvar)->transform = body->X;
-  modelWorld.deAccess();
-}
-
-void PublishDatabase::syncOptitrackMarker(const OptitrackMarker* optitrackmarker)
-{
-  modelWorld.writeAccess();
-  mlr::String optitrackmarker_name = STRING("optitrackmarker_" << optitrackmarker->id);
-
-  ors::Body *body = modelWorld().getBodyByName(optitrackmarker_name, false);
-  if (not body) {
-    cout << optitrackmarker_name << " does not exist yet; adding it..." << endl;
-    body = new ors::Body(modelWorld());
-    body->name = optitrackmarker_name;
-    ors::Shape *shape = new ors::Shape(modelWorld(), *body);
-    shape->name = optitrackmarker_name;
-    shape->type = ors::sphereST;
-    shape->size[0] = shape->size[1] = shape->size[2] = shape->size[3] = .03;
-    stored_optitrackmarkers.append(optitrackmarker->id);
-  }
-
-  body->X = optitrackmarker->frame * optitrackmarker->transform;
-
-  //((Alvar*)alvar)->transform = body->X;
-  modelWorld.deAccess();
-}
-
 void PublishDatabase::step()
 {
   int rev = object_database.writeAccess();
@@ -300,11 +292,7 @@
   tf::tfMessage optitrackmarker_markers;
   tf::tfMessage optitrackbody_markers;
 
-<<<<<<< HEAD
-  mlr::Array<uint> new_clusters, new_alvars, new_planes;
-=======
-  mlr::Array<uint> new_clusters, new_alvars, new_optitrackmarkers, new_optitrackbodies;
->>>>>>> b2f94c16
+  mlr::Array<uint> new_clusters, new_alvars, new_planes, new_optitrackmarkers, new_optitrackbodies;
 
   for (uint i = 0; i < objectDatabase.N; i++)
   {
@@ -327,7 +315,22 @@
         new_clusters.append(objectDatabase(i)->id);
         break;
       }
-<<<<<<< HEAD
+      case FilterObject::FilterObjectType::optitrackbody:
+      {
+        geometry_msgs::TransformStamped optitrackbody = conv_FilterObject2OptitrackBody(*objectDatabase(i));
+        optitrackbody_markers.transforms.push_back(optitrackbody);
+        syncOptitrackBody(dynamic_cast<OptitrackBody*>(objectDatabase(i)));
+        new_optitrackbodies.append(objectDatabase(i)->id);
+        break;
+      }
+      case FilterObject::FilterObjectType::optitrackmarker:
+      {
+        geometry_msgs::TransformStamped optitrackmarker = conv_FilterObject2OptitrackMarker(*objectDatabase(i));
+        optitrackmarker_markers.transforms.push_back(optitrackmarker);
+        syncOptitrackMarker(dynamic_cast<OptitrackMarker*>(objectDatabase(i)));
+        new_optitrackmarkers.append(objectDatabase(i)->id);
+        break;
+      }
       case FilterObject::FilterObjectType::plane:
       {
         object_recognition_msgs::Table table = conv_FilterObject2Table(*objectDatabase(i));
@@ -338,26 +341,11 @@
         table_array.header.frame_id = table.header.frame_id;
         syncPlane(dynamic_cast<Plane*>(objectDatabase(i)));
         new_planes.append(objectDatabase(i)->id);
-=======
-      case FilterObject::FilterObjectType::optitrackbody:
-      {
-        geometry_msgs::TransformStamped optitrackbody = conv_FilterObject2OptitrackBody(*objectDatabase(i));
-        optitrackbody_markers.transforms.push_back(optitrackbody);
-        syncOptitrackBody(dynamic_cast<OptitrackBody*>(objectDatabase(i)));
-        new_optitrackbodies.append(objectDatabase(i)->id);
-        break;
-      }
-      case FilterObject::FilterObjectType::optitrackmarker:
-      {
-        geometry_msgs::TransformStamped optitrackmarker = conv_FilterObject2OptitrackMarker(*objectDatabase(i));
-        optitrackmarker_markers.transforms.push_back(optitrackmarker);
-        syncOptitrackMarker(dynamic_cast<OptitrackMarker*>(objectDatabase(i)));
-        new_optitrackmarkers.append(objectDatabase(i)->id);
->>>>>>> b2f94c16
         break;
       }
       default:
       {
+        NIY;
         break;
       }
     }
@@ -372,23 +360,18 @@
     if (ar_markers.markers.size() > 0)
       alvar_pub.publish(ar_markers);
 
-<<<<<<< HEAD
-    if (table_array.tables.size() > 0)
+    if (optitrackbody_markers.transforms.size() > 0)
+      optitrackbody_pub.publish(optitrackbody_markers);
+
+    if (optitrackmarker_markers.transforms.size() > 0)
+      optitrackmarker_pub.publish(optitrackmarker_markers);
+ 
+   if (table_array.tables.size() > 0)
       plane_pub.publish(table_array);
 
     if (plane_markers.markers.size() > 0)
       plane_marker_pub.publish(plane_markers);
 
-=======
-    if (optitrackbody_markers.transforms.size() > 0)
-    {
-      optitrackbody_pub.publish(optitrackbody_markers);
-    }
-    if (optitrackmarker_markers.transforms.size() > 0)
-    {
-      optitrackmarker_pub.publish(optitrackmarker_markers);
-    }
->>>>>>> b2f94c16
   }
 
 
@@ -430,5 +413,14 @@
       delete modelWorld().getBodyByName(STRING("optitrackbody_" << id));
     }
   }
+  for (uint id : stored_planes)
+  {
+    if (new_planes.contains(id) == 0)
+    {
+      // Remove ID from the world
+      stored_planes.removeValueSafe(id);
+      delete modelWorld().getBodyByName(STRING("plane_" << id));
+    }
+  }
   modelWorld.deAccess();
 }